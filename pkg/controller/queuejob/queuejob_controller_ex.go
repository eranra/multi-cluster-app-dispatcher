/*
Copyright 2017 The Kubernetes Authors.

Licensed under the Apache License, Version 2.0 (the "License");
you may not use this file except in compliance with the License.
You may obtain a copy of the License at

    http://www.apache.org/licenses/LICENSE-2.0

Unless required by applicable law or agreed to in writing, software
distributed under the License is distributed on an "AS IS" BASIS,
WITHOUT WARRANTIES OR CONDITIONS OF ANY KIND, either express or implied.
See the License for the specific language governing permissions and
limitations under the License.
*/

package queuejob

import (
	"fmt"
	"github.com/IBM/multi-cluster-app-dispatcher/cmd/kar-controllers/app/options"
	quotamanager "github.com/IBM/multi-cluster-app-dispatcher/pkg/controller/quota"
	"github.com/golang/glog"
	"github.com/IBM/multi-cluster-app-dispatcher/pkg/controller/metrics/adapter"
	"math"
	"math/rand"
	"strings"

	"k8s.io/apimachinery/pkg/api/equality"
	apierrors "k8s.io/apimachinery/pkg/api/errors"
	"k8s.io/apimachinery/pkg/api/meta"
	metav1 "k8s.io/apimachinery/pkg/apis/meta/v1"
	"k8s.io/apimachinery/pkg/util/wait"
	"k8s.io/client-go/kubernetes"
	"k8s.io/client-go/rest"
	"k8s.io/client-go/tools/cache"
	"strconv"
	"time"

	"k8s.io/api/core/v1"

	"k8s.io/apimachinery/pkg/runtime"
	"k8s.io/apimachinery/pkg/runtime/schema"
	"k8s.io/apimachinery/pkg/runtime/serializer/json"

	"github.com/IBM/multi-cluster-app-dispatcher/pkg/controller/queuejobresources"
	"github.com/IBM/multi-cluster-app-dispatcher/pkg/controller/queuejobresources/genericresource"
	resconfigmap "github.com/IBM/multi-cluster-app-dispatcher/pkg/controller/queuejobresources/configmap" // ConfigMap
	resdeployment "github.com/IBM/multi-cluster-app-dispatcher/pkg/controller/queuejobresources/deployment"
	resnamespace "github.com/IBM/multi-cluster-app-dispatcher/pkg/controller/queuejobresources/namespace"                         // NP
	resnetworkpolicy "github.com/IBM/multi-cluster-app-dispatcher/pkg/controller/queuejobresources/networkpolicy"                 // NetworkPolicy
	respersistentvolume "github.com/IBM/multi-cluster-app-dispatcher/pkg/controller/queuejobresources/persistentvolume"           // PV
	respersistentvolumeclaim "github.com/IBM/multi-cluster-app-dispatcher/pkg/controller/queuejobresources/persistentvolumeclaim" // PVC
	respod "github.com/IBM/multi-cluster-app-dispatcher/pkg/controller/queuejobresources/pod"
	ressecret "github.com/IBM/multi-cluster-app-dispatcher/pkg/controller/queuejobresources/secret" // Secret
	resservice "github.com/IBM/multi-cluster-app-dispatcher/pkg/controller/queuejobresources/service"
	resstatefulset "github.com/IBM/multi-cluster-app-dispatcher/pkg/controller/queuejobresources/statefulset"
	"k8s.io/apimachinery/pkg/labels"

	arbv1 "github.com/IBM/multi-cluster-app-dispatcher/pkg/apis/controller/v1alpha1"
	clientset "github.com/IBM/multi-cluster-app-dispatcher/pkg/client/clientset/controller-versioned"
	"github.com/IBM/multi-cluster-app-dispatcher/pkg/client/clientset/controller-versioned/clients"
	arbinformers "github.com/IBM/multi-cluster-app-dispatcher/pkg/client/informers/controller-externalversion"
	informersv1 "github.com/IBM/multi-cluster-app-dispatcher/pkg/client/informers/controller-externalversion/v1"
	listersv1 "github.com/IBM/multi-cluster-app-dispatcher/pkg/client/listers/controller/v1"

	"github.com/IBM/multi-cluster-app-dispatcher/pkg/controller/queuejobdispatch"

	clusterstatecache "github.com/IBM/multi-cluster-app-dispatcher/pkg/controller/clusterstate/cache"
	clusterstateapi "github.com/IBM/multi-cluster-app-dispatcher/pkg/controller/clusterstate/api"
)

const (
	// QueueJobNameLabel label string for queuejob name
	QueueJobNameLabel string = "appwrapper-name"

	// ControllerUIDLabel label string for queuejob controller uid
	ControllerUIDLabel string = "controller-uid"
)

// controllerKind contains the schema.GroupVersionKind for this controller type.
var controllerKind = arbv1.SchemeGroupVersion.WithKind("AppWrapper")

//XController the AppWrapper Controller type
type XController struct {
	config           *rest.Config
	serverOption     *options.ServerOption

	queueJobInformer informersv1.AppWrapperInformer
	// resources registered for the AppWrapper
	qjobRegisteredResources queuejobresources.RegisteredResources
	// controllers for these resources
	qjobResControls map[arbv1.ResourceType]queuejobresources.Interface

	// Captures all available resources in the cluster
	genericresources *genericresource.GenericResources

	clients    *kubernetes.Clientset
	arbclients *clientset.Clientset

	// A store of jobs
	queueJobLister listersv1.AppWrapperLister
	queueJobSynced func() bool

	// QueueJobs that need to be initialized
	// Add labels and selectors to AppWrapper
	initQueue *cache.FIFO

	// QueueJobs that need to sync up after initialization
	updateQueue *cache.FIFO

	// eventQueue that need to sync up
	eventQueue *cache.FIFO

	//QJ queue that needs to be allocated
	qjqueue SchedulingQueue

	// our own local cache, used for computing total amount of resources
	cache clusterstatecache.Cache

	// Reference manager to manage membership of queuejob resource and its members
	refManager queuejobresources.RefManager

	// is dispatcher or deployer?
	isDispatcher bool

	// Agent map: agentID -> JobClusterAgent
	agentMap map[string]*queuejobdispatch.JobClusterAgent
	agentList []string

	// Map for AppWrapper -> JobClusterAgent
	dispatchMap map[string]string

	// Metrics API Server
	metricsAdapter *adapter.MetricsAdpater

	// EventQueueforAgent
	agentEventQueue *cache.FIFO

	// Quota Manager
	quotaManager quotamanager.QuotaManager
}

type JobAndClusterAgent struct{
	queueJobKey string
	queueJobAgentKey string
}

func NewJobAndClusterAgent(qjKey string, qaKey string) *JobAndClusterAgent {
	return &JobAndClusterAgent{
		queueJobKey: qjKey,
		queueJobAgentKey: qaKey,
	}
}


//RegisterAllQueueJobResourceTypes - gegisters all resources
func RegisterAllQueueJobResourceTypes(regs *queuejobresources.RegisteredResources) {
	respod.Register(regs)
	resservice.Register(regs)
	resdeployment.Register(regs)
	resstatefulset.Register(regs)
	respersistentvolume.Register(regs)
	respersistentvolumeclaim.Register(regs)
	resnamespace.Register(regs)
	resconfigmap.Register(regs)
	ressecret.Register(regs)
	resnetworkpolicy.Register(regs)
}

func GetQueueJobAgentKey(obj interface{}) (string, error) {
	qa, ok := obj.(*queuejobdispatch.JobClusterAgent)
	if !ok {
		return "", fmt.Errorf("not a AppWrapperAgent")
	}
	return fmt.Sprintf("%s;%s", qa.AgentId, qa.DeploymentName), nil
}


func GetQueueJobKey(obj interface{}) (string, error) {
	qj, ok := obj.(*arbv1.AppWrapper)
	if !ok {
		return "", fmt.Errorf("not a AppWrapper")
	}

	return fmt.Sprintf("%s/%s", qj.Namespace, qj.Name), nil
}

//NewJobController create new AppWrapper Controller
func NewJobController(config *rest.Config, serverOption *options.ServerOption) *XController {
	cc := &XController{
		config:			config,
		serverOption:		serverOption,
		clients:		kubernetes.NewForConfigOrDie(config),
		arbclients:  		clientset.NewForConfigOrDie(config),
		eventQueue:  		cache.NewFIFO(GetQueueJobKey),
		agentEventQueue:	cache.NewFIFO(GetQueueJobKey),
		initQueue: 		cache.NewFIFO(GetQueueJobKey),
		updateQueue:		cache.NewFIFO(GetQueueJobKey),
		qjqueue:		NewSchedulingQueue(),
		cache: 			clusterstatecache.New(config),
		quotaManager:		quotamanager.NewResourcePlanManager(serverOption.QuotaRestURL),
	}
	cc.metricsAdapter =  adapter.New(config, cc.cache)

	cc.genericresources = genericresource.NewAppWrapperGenericResource(config)

	cc.qjobResControls = map[arbv1.ResourceType]queuejobresources.Interface{}
	RegisterAllQueueJobResourceTypes(&cc.qjobRegisteredResources)

	//initialize pod sub-resource control
	resControlPod, found, err := cc.qjobRegisteredResources.InitQueueJobResource(arbv1.ResourceTypePod, config)
	if err != nil {
		glog.Errorf("fail to create queuejob resource control")
		return nil
	}
	if !found {
		glog.Errorf("queuejob resource type Pod not found")
		return nil
	}
	cc.qjobResControls[arbv1.ResourceTypePod] = resControlPod

	// initialize service sub-resource control
	resControlService, found, err := cc.qjobRegisteredResources.InitQueueJobResource(arbv1.ResourceTypeService, config)
	if err != nil {
		glog.Errorf("fail to create queuejob resource control")
		return nil
	}
	if !found {
		glog.Errorf("queuejob resource type Service not found")
		return nil
	}
	cc.qjobResControls[arbv1.ResourceTypeService] = resControlService

	// initialize PV sub-resource control
	resControlPersistentVolume, found, err := cc.qjobRegisteredResources.InitQueueJobResource(arbv1.ResourceTypePersistentVolume, config)
	if err != nil {
		glog.Errorf("fail to create queuejob resource control")
		return nil
	}
	if !found {
		glog.Errorf("queuejob resource type PersistentVolume not found")
		return nil
	}
	cc.qjobResControls[arbv1.ResourceTypePersistentVolume] = resControlPersistentVolume

	resControlPersistentVolumeClaim, found, err := cc.qjobRegisteredResources.InitQueueJobResource(arbv1.ResourceTypePersistentVolumeClaim, config)
	if err != nil {
		glog.Errorf("fail to create queuejob resource control")
		return nil
	}
	if !found {
		glog.Errorf("queuejob resource type PersistentVolumeClaim not found")
		return nil
	}
	cc.qjobResControls[arbv1.ResourceTypePersistentVolumeClaim] = resControlPersistentVolumeClaim

	resControlNamespace, found, err := cc.qjobRegisteredResources.InitQueueJobResource(arbv1.ResourceTypeNamespace, config)
	if err != nil {
		glog.Errorf("fail to create queuejob resource control")
		return nil
	}
	if !found {
		glog.Errorf("queuejob resource type Namespace not found")
		return nil
	}
	cc.qjobResControls[arbv1.ResourceTypeNamespace] = resControlNamespace

	resControlConfigMap, found, err := cc.qjobRegisteredResources.InitQueueJobResource(arbv1.ResourceTypeConfigMap, config)
	if err != nil {
		glog.Errorf("fail to create queuejob resource control")
		return nil
	}
	if !found {
		glog.Errorf("queuejob resource type ConfigMap not found")
		return nil
	}
	cc.qjobResControls[arbv1.ResourceTypeConfigMap] = resControlConfigMap

	resControlSecret, found, err := cc.qjobRegisteredResources.InitQueueJobResource(arbv1.ResourceTypeSecret, config)
	if err != nil {
		glog.Errorf("fail to create queuejob resource control")
		return nil
	}
	if !found {
		glog.Errorf("queuejob resource type Secret not found")
		return nil
	}
	cc.qjobResControls[arbv1.ResourceTypeSecret] = resControlSecret

	resControlNetworkPolicy, found, err := cc.qjobRegisteredResources.InitQueueJobResource(arbv1.ResourceTypeNetworkPolicy, config)
	if err != nil {
		glog.Errorf("fail to create queuejob resource control")
		return nil
	}
	if !found {
		glog.Errorf("queuejob resource type NetworkPolicy not found")
		return nil
	}
	cc.qjobResControls[arbv1.ResourceTypeNetworkPolicy] = resControlNetworkPolicy

	// initialize deployment sub-resource control
	resControlDeployment, found, err := cc.qjobRegisteredResources.InitQueueJobResource(arbv1.ResourceTypeDeployment, config)
	if err != nil {
		glog.Errorf("fail to create queuejob resource control")
		return nil
	}
	if !found {
		glog.Errorf("queuejob resource type Service not found")
		return nil
	}
	cc.qjobResControls[arbv1.ResourceTypeDeployment] = resControlDeployment

	// initialize SS sub-resource
	resControlSS, found, err := cc.qjobRegisteredResources.InitQueueJobResource(arbv1.ResourceTypeStatefulSet, config)
	if err != nil {
		glog.Errorf("fail to create queuejob resource control")
		return nil
	}
	if !found {
		glog.Errorf("queuejob resource type StatefulSet not found")
		return nil
	}
	cc.qjobResControls[arbv1.ResourceTypeStatefulSet] = resControlSS

	queueJobClient, _, err := clients.NewClient(cc.config)
	if err != nil {
		panic(err)
	}
	cc.queueJobInformer = arbinformers.NewSharedInformerFactory(queueJobClient, 0).AppWrapper().AppWrappers()
	cc.queueJobInformer.Informer().AddEventHandler(
		cache.FilteringResourceEventHandler{
				FilterFunc: func(obj interface{}) bool {
				switch t := obj.(type) {
				case *arbv1.AppWrapper:
					glog.V(10).Infof("[Informer] Filter Name=%s Version=%s Local=%t FilterIgnore=%t Sender=%s &qj=%p qj=%+v", t.Name, t.ResourceVersion, t.Status.Local, t.Status.FilterIgnore, t.Status.Sender, t, t)
					// todo: This is a current workaround for duplicate message bug.
					//if t.Status.Local == true { // ignore duplicate message from cache
					//	return false
					//}
					//t.Status.Local = true // another copy of this will be recognized as duplicate
					return true
//					return !t.Status.FilterIgnore  // ignore update messages
				default:
					return false
				}
			},
			Handler: cache.ResourceEventHandlerFuncs{
				AddFunc:    cc.addQueueJob,
				UpdateFunc: cc.updateQueueJob,
				DeleteFunc: cc.deleteQueueJob,
			},
		})
	cc.queueJobLister = cc.queueJobInformer.Lister()

	cc.queueJobSynced = cc.queueJobInformer.Informer().HasSynced

	//create sub-resource reference manager
	cc.refManager = queuejobresources.NewLabelRefManager()

	// Set dispatcher mode or agent mode
	cc.isDispatcher=serverOption.Dispatcher
	if cc.isDispatcher {
		glog.Infof("[Controller] Dispatcher mode")
 	}	else {
		glog.Infof("[Controller] Agent mode")
	}

	//create agents and agentMap
	cc.agentMap=map[string]*queuejobdispatch.JobClusterAgent{}
	cc.agentList=[]string{}
	for _, agentconfig := range strings.Split(serverOption.AgentConfigs,",") {
		agentData := strings.Split(agentconfig,":")
		cc.agentMap["/root/kubernetes/" + agentData[0]]=queuejobdispatch.NewJobClusterAgent(agentconfig, cc.agentEventQueue)
		cc.agentList=append(cc.agentList, "/root/kubernetes/" + agentData[0])
	}

	if cc.isDispatcher && len(cc.agentMap)==0 {
		glog.Errorf("Dispatcher mode: no agent information")
		return nil
	}

	//create (empty) dispatchMap
	cc.dispatchMap=map[string]string{}

	return cc
}

func (qjm *XController) PreemptQueueJobs() {
	qjobs := qjm.GetQueueJobsEligibleForPreemption()
	for _, q := range qjobs {
		newjob, e := qjm.queueJobLister.AppWrappers(q.Namespace).Get(q.Name)
		if e != nil {
			continue
		}
		newjob.Status.CanRun = false
		if _, err := qjm.arbclients.ArbV1().AppWrappers(q.Namespace).Update(newjob); err != nil {
			glog.Errorf("Failed to update status of AppWrapper %v/%v: %v",
				q.Namespace, q.Name, err)
		}
	}
}

func (qjm *XController) GetQueueJobsEligibleForPreemption() []*arbv1.AppWrapper {
	qjobs := make([]*arbv1.AppWrapper, 0)

	queueJobs, err := qjm.queueJobLister.AppWrappers("").List(labels.Everything())
	if err != nil {
		glog.Errorf("List of queueJobs %+v", qjobs)
		return qjobs
	}

	if !qjm.isDispatcher {		// Agent Mode
		for _, value := range queueJobs {
			replicas := value.Spec.SchedSpec.MinAvailable

			if int(value.Status.Succeeded) == replicas {
				if (replicas>0) {
					qjm.arbclients.ArbV1().AppWrappers(value.Namespace).Delete(value.Name, &metav1.DeleteOptions{})
					continue
				}
			}
			if value.Status.State == arbv1.AppWrapperStateEnqueued {
				continue
			}

			if int(value.Status.Running) < replicas {
				if (replicas>0) {
					glog.V(3).Infof("XQJ %s is eligible for preemption %v - %v , %v !!! \n", value.Name, value.Status.Running, replicas, value.Status.Succeeded)
					qjobs = append(qjobs, value)
				}
			}
		}
	}
	return qjobs
}

func GetPodTemplate(qjobRes *arbv1.AppWrapperResource) (*v1.PodTemplateSpec, error) {
	rtScheme := runtime.NewScheme()
	v1.AddToScheme(rtScheme)

	jsonSerializer := json.NewYAMLSerializer(json.DefaultMetaFactory, rtScheme, rtScheme)

	podGVK := schema.GroupVersion{Group: v1.GroupName, Version: "v1"}.WithKind("PodTemplate")

	obj, _, err := jsonSerializer.Decode(qjobRes.Template.Raw, &podGVK, nil)
	if err != nil {
		return nil, err
	}

	template, ok := obj.(*v1.PodTemplate)
	if !ok {
		return nil, fmt.Errorf("Resource template not define as a PodTemplate")
	}

	return &template.Template, nil

}

func (qjm *XController) GetAggregatedResources(cqj *arbv1.AppWrapper) *clusterstateapi.Resource {
	//todo: deprecate resource controllers
	allocated := clusterstateapi.EmptyResource()
        for _, resctrl := range qjm.qjobResControls {
                qjv     := resctrl.GetAggregatedResources(cqj)
                allocated = allocated.Add(qjv)
        }

	for _, genericItem := range cqj.Spec.AggrResources.GenericItems {
		qjv, _ := genericresource.GetResources(&genericItem)
		allocated = allocated.Add(qjv)
	}

        return allocated
}


func (qjm *XController) getAggregatedAvailableResourcesPriority(targetpr float64, cqj string) *clusterstateapi.Resource {
	r := qjm.cache.GetUnallocatedResources()
	preemptable := clusterstateapi.EmptyResource()
	// Resources that can fit but have not dispatched.
	pending := clusterstateapi.EmptyResource()

	glog.V(3).Infof("[getAggAvaiResPri] Idle cluster resources %+v", r)

	queueJobs, err := qjm.queueJobLister.AppWrappers("").List(labels.Everything())
	if err != nil {
		glog.Errorf("[getAggAvaiResPri] Unable to obtain the list of queueJobs %+v", err)
		return r
	}

	for _, value := range queueJobs {
		if value.Name == cqj {
			glog.V(11).Infof("[getAggAvaiResPri] %s: Skipping adjustments for %s since it is the job being processed.", time.Now().String(), value.Name)
			continue
		} else if !value.Status.CanRun {
			glog.V(11).Infof("[getAggAvaiResPri] %s: Skipping adjustments for %s since it can not run.", time.Now().String(), value.Name)
			continue
		} else if value.Status.SystemPriority < targetpr {
			for _, resctrl := range qjm.qjobResControls {
				qjv := resctrl.GetAggregatedResources(value)
				preemptable = preemptable.Add(qjv)
			}
			for _, genericItem := range value.Spec.AggrResources.GenericItems {
				qjv, _ := genericresource.GetResources(&genericItem)
				preemptable = preemptable.Add(qjv)
			}

			continue
		} else if value.Status.State == arbv1.AppWrapperStateEnqueued {
			// Don't count the resources that can run but not yet realized (job orchestration pending or partially running).
			for _, resctrl := range qjm.qjobResControls {
				qjv := resctrl.GetAggregatedResources(value)
				pending = pending.Add(qjv)
				glog.V(10).Infof("[getAggAvaiResPri] Subtract all resources %+v in resctrlType=%T for job %s which can-run is set to: %v but state is still pending.", qjv, resctrl, value.Name, value.Status.CanRun)
			}
			for _, genericItem := range value.Spec.AggrResources.GenericItems {
				qjv, _ := genericresource.GetResources(&genericItem)
				pending = pending.Add(qjv)
				glog.V(10).Infof("[getAggAvaiResPri] Subtract all resources %+v in resctrlType=%T for job %s which can-run is set to: %v but state is still pending.", qjv, genericItem, value.Name, value.Status.CanRun)
			}
			continue
		} else if value.Status.State == arbv1.AppWrapperStateActive {
			if value.Status.Pending > 0 {
				//Don't count partially running jobs with pods still pending.
				for _, resctrl := range qjm.qjobResControls {
					qjv := resctrl.GetAggregatedResources(value)
					pending = pending.Add(qjv)
					glog.V(10).Infof("[getAggAvaiResPri] Subtract all resources %+v in resctrlType=%T for job %s which can-run is set to: %v and status set to: %s but %v pod(s) are pending.", qjv, resctrl, value.Name, value.Status.CanRun, value.Status.State, value.Status.Pending)
				}
				for _, genericItem := range value.Spec.AggrResources.GenericItems {
					qjv, _ := genericresource.GetResources(&genericItem)
					pending = pending.Add(qjv)
					glog.V(10).Infof("[getAggAvaiResPri] Subtract all resources %+v in resctrlType=%T for job %s which can-run is set to: %v and status set to: %s but %v pod(s) are pending.", qjv, genericItem, value.Name, value.Status.CanRun, value.Status.State, value.Status.Pending)
				}
			} else {
				// TODO: Hack to handle race condition when Running jobs have not yet updated the pod counts
				// This hack uses the golang struct implied behavior of defining the object without a value.  In this case
				// of using 'int32' novalue and value of 0 are the same.
				if value.Status.Pending == 0 && value.Status.Running == 0 && value.Status.Succeeded == 0 && value.Status.Failed == 0 {
					for _, resctrl := range qjm.qjobResControls {
						qjv := resctrl.GetAggregatedResources(value)
						pending = pending.Add(qjv)
						glog.V(10).Infof("[getAggAvaiResPri] Subtract all resources %+v in resctrlType=%T for job %s which can-run is set to: %v and status set to: %s but no pod counts in the state have been defined.", qjv, resctrl, value.Name, value.Status.CanRun, value.Status.State)
					}
					for _, genericItem := range value.Spec.AggrResources.GenericItems {
						qjv, _ := genericresource.GetResources(&genericItem)
						pending = pending.Add(qjv)
						glog.V(10).Infof("[getAggAvaiResPri] Subtract all resources %+v in resctrlType=%T for job %s which can-run is set to: %v and status set to: %s but no pod counts in the state have been defined.", qjv, genericItem, value.Name, value.Status.CanRun, value.Status.State)
					}
				}
			}
			continue
		} else {
			//Do nothing
		}
	}

	glog.V(6).Infof("[getAggAvaiResPri] Schedulable idle cluster resources: %+v, subtracting dispatched resources: %+v and adding preemptable cluster resources: %+v", r, pending, preemptable)

	r = r.Add(preemptable)
	r = r.NonNegSub(pending)

	glog.V(3).Infof("[getAggAvaiResPri] %+v available resources to schedule", r)
	return r
}

func (qjm *XController) chooseAgent(qj *arbv1.AppWrapper) string{

	qjAggrResources := qjm.GetAggregatedResources(qj)
	glog.V(2).Infof("[chooseAgent] Aggregated Resources of XQJ %s: %v\n", qj.Name, qjAggrResources)

	agentId := qjm.agentList[rand.Int() % len(qjm.agentList)]
	glog.V(2).Infof("[chooseAgent] Agent %s is chosen randomly\n", agentId)
	resources := qjm.agentMap[agentId].AggrResources
	glog.V(2).Infof("[chooseAgent] Aggr Resources of Agent %s: %v\n", agentId, resources)

	if qjAggrResources.LessEqual(resources) && qjm.quotaManager.Fits(qj, qjAggrResources) {
		glog.V(2).Infof("[chooseAgent] Agent %s has enough resources\n", agentId)
	return agentId
	}
	glog.V(2).Infof("[chooseAgent] Agent %s does not have enough resources\n", agentId)

	return ""
}


// Thread to find queue-job(QJ) for next schedule
func (qjm *XController) ScheduleNext() {
	// get next QJ from the queue
	// check if we have enough compute resources for it
	// if we have enough compute resources then we set the AllocatedReplicas to the total
	// amount of resources asked by the job
	qj, err := qjm.qjqueue.Pop()
	if err != nil {
		glog.V(3).Infof("[ScheduleNext] Cannot pop QueueJob from qjqueue! err=%#v", err)
		return // Try to pop qjqueue again
	} else {
		glog.V(3).Infof("[ScheduleNext] activeQ.Pop %s Delay=%.6f seconds Remaining Length=%d &aw=%p Version=%s Status=%+v", qj.Name, time.Now().Sub(qj.Status.ControllerFirstTimestamp.Time).Seconds(), qjm.qjqueue.Length(), qj, qj.ResourceVersion, qj.Status)
	}

	apiCacheAWJob, e := qjm.queueJobLister.AppWrappers(qj.Namespace).Get(qj.Name)
	// apiQueueJob's ControllerFirstTimestamp is only microsecond level instead of nanosecond level
	if e != nil {
		glog.Errorf("[ScheduleNext] Unable to get AW %s from API cache &aw=%p Version=%s Status=%+v err=%#v", qj.Name, qj, qj.ResourceVersion, qj.Status, err)
		return
	}
	// make sure qj has the latest information
	if larger(apiCacheAWJob.ResourceVersion, qj.ResourceVersion) {
		glog.V(10).Infof("[ScheduleNext] %s found more recent copy from cache          &qj=%p          qj=%+v", qj.Name, qj, qj)
		glog.V(10).Infof("[ScheduleNext] %s found more recent copy from cache &apiQueueJob=%p apiQueueJob=%+v", apiCacheAWJob.Name, apiCacheAWJob, apiCacheAWJob)
		apiCacheAWJob.DeepCopyInto(qj)
	}

	// Re-compute SystemPriority for DynamicPriority policy
	if qjm.serverOption.DynamicPriority {
		//  Create newHeap to temporarily store qjqueue jobs for updating SystemPriority
		tempQ := newHeap(cache.MetaNamespaceKeyFunc, HigherSystemPriorityQJ)
		qj.Status.SystemPriority = qj.Spec.Priority + qj.Spec.PrioritySlope * (time.Now().Sub(qj.Status.ControllerFirstTimestamp.Time)).Seconds()
		tempQ.Add(qj)
		for qjm.qjqueue.Length() > 0 {
			qjtemp, _ := qjm.qjqueue.Pop()
			qjtemp.Status.SystemPriority = qjtemp.Spec.Priority + qjtemp.Spec.PrioritySlope * (time.Now().Sub(qjtemp.Status.ControllerFirstTimestamp.Time)).Seconds()
			tempQ.Add(qjtemp)
		}
		// move AppWrappers back to activeQ and sort based on SystemPriority
		for tempQ.data.Len() > 0 {
			qjtemp, _ := tempQ.Pop()
			qjm.qjqueue.AddIfNotPresent(qjtemp.(*arbv1.AppWrapper))
		}
		// Print qjqueue.ativeQ for debugging
		if glog.V(10) {
			pq := qjm.qjqueue.(*PriorityQueue)
			if qjm.qjqueue.Length() > 0 {
				for key, element := range pq.activeQ.data.items {
					qjtemp := element.obj.(*arbv1.AppWrapper)
					glog.V(10).Infof("[ScheduleNext] AfterCalc: qjqLength=%d Key=%s index=%d Priority=%.1f SystemPriority=%.1f QueueJobState=%s",
						qjm.qjqueue.Length(), key, element.index, qjtemp.Spec.Priority, qjtemp.Status.SystemPriority, qjtemp.Status.QueueJobState)
				}
			}
		}

		// Retrive HeadOfLine after priority update
		qj, err = qjm.qjqueue.Pop()
		if err != nil {
			glog.V(3).Infof("[ScheduleNext] Cannot pop QueueJob from qjqueue! err=%#v", err)
		} else {
			glog.V(3).Infof("[ScheduleNext] activeQ.Pop_afterPriorityUpdate %s *Delay=%.6f seconds RemainingLength=%d &qj=%p Version=%s Status=%+v", qj.Name, time.Now().Sub(qj.Status.ControllerFirstTimestamp.Time).Seconds(), qjm.qjqueue.Length(), qj, qj.ResourceVersion, qj.Status)
		}
	}

	if qj.Status.CanRun {
		glog.V(10).Infof("[ScheduleNext] AppWrapper job: %s from prioirty queue is already scheduled. Ignoring request: Status=%+v\n", qj.Name, qj.Status)
		return
	}
	apiCacheAppWrapper, err := qjm.queueJobLister.AppWrappers(qj.Namespace).Get(qj.Name)
	if err != nil {
		glog.Errorf("[ScheduleNext] Fail get AppWrapper job: %s from the api cache, err=%#v", qj.Name, err)
		return
	}
	if apiCacheAppWrapper.Status.CanRun {
		glog.V(10).Infof("[ScheduleNext] AppWrapper job: %s from API is already scheduled. Ignoring request: Status=%+v\n", apiCacheAppWrapper.Name, apiCacheAppWrapper.Status)
		return
	}

	qj.Status.QueueJobState = arbv1.QueueJobStateHeadOfLine
	qj.Status.FilterIgnore = true   // update QueueJobState only
	qjm.updateEtcd(qj, "ScheduleNext - setHOL")
	qjm.qjqueue.AddUnschedulableIfNotPresent(qj)  // working on qj, avoid other threads putting it back to activeQ

	glog.V(10).Infof("[ScheduleNext] after Pop qjQLength=%d qj %s Version=%s activeQ=%t Unsched=%t Status=%+v", qjm.qjqueue.Length(), qj.Name, qj.ResourceVersion, qjm.qjqueue.IfExistActiveQ(qj), qjm.qjqueue.IfExistUnschedulableQ(qj), qj.Status)
	if(qjm.isDispatcher) {
		glog.V(2).Infof("[ScheduleNext] [Dispatcher Mode] Dispatch Next QueueJob: %s\n", qj.Name)
	}else{
		glog.V(2).Infof("[ScheduleNext] [Agent Mode] Deploy Next QueueJob: %s Status=%+v\n", qj.Name, qj.Status)
	}

	if qjm.isDispatcher {			// Dispatcher Mode
		agentId:=qjm.chooseAgent(qj)
		if agentId != "" {			// A proper agent is found.
							// Update states (CanRun=True) of XQJ in API Server
							// Add XQJ -> Agent Map
			apiQueueJob, err := qjm.queueJobLister.AppWrappers(qj.Namespace).Get(qj.Name)
			if err != nil {
				glog.Errorf("[ScheduleNext] Fail get AppWrapper job: %s from the api cache, err=%#v", qj.Name, err)
				return
			}
			// make sure qj has the latest information
			if larger(apiQueueJob.ResourceVersion, qj.ResourceVersion) {
				glog.V(10).Infof("[ScheduleNext] %s found more recent copy from cache          &qj=%p          qj=%+v", qj.Name, qj, qj)
				glog.V(10).Infof("[ScheduleNext] %s found more recent copy from cache &apiQueueJob=%p apiQueueJob=%+v", apiQueueJob.Name, apiQueueJob, apiQueueJob)
				apiQueueJob.DeepCopyInto(qj)
			}

			//apiQueueJob.Status.CanRun = true
			qj.Status.CanRun = true
			queueJobKey,_ := GetQueueJobKey(qj)
			qjm.dispatchMap[queueJobKey]=agentId
			glog.V(10).Infof("[TTime] %s, %s: ScheduleNextBeforeEtcd", qj.Name, time.Now().Sub(qj.CreationTimestamp.Time))
			qjm.updateEtcd(qj, "ScheduleNext - setCanRun")
			if err := qjm.eventQueue.Add(qj); err != nil { // unsuccessful add to eventQueue, add back to activeQ
				glog.Errorf("[ScheduleNext] Fail to add %s to eventQueue, activeQ.Add_toSchedulingQueue &qj=%p Version=%s Status=%+v err=%#v", qj.Name, qj, qj.ResourceVersion, qj.Status, err)
				qjm.qjqueue.MoveToActiveQueueIfExists(qj)
			} else { // successful add to eventQueue, remove from qjqueue
				if qjm.qjqueue.IfExist(qj) {
					glog.V(10).Infof("[ScheduleNext] AppWrapper %s will be deleted from priority queue and sent to event queue", qj.Name)
				}
				qjm.qjqueue.Delete(qj)
			}

			//if _, err := qjm.arbclients.ArbV1().AppWrappers(qj.Namespace).Update(apiQueueJob); err != nil {
			//	glog.Errorf("Failed to update status of AppWrapper %v/%v: %v", qj.Namespace, qj.Name, err)
			//}
			glog.V(10).Infof("[TTime] %s, %s: ScheduleNextAfterEtcd", qj.Name, time.Now().Sub(qj.CreationTimestamp.Time))
			return
		} else {
			glog.V(2).Infof("[ScheduleNext: Dispatcher Mode] Cannot find an Agent with enough Resources\n")
			go qjm.backoff(qj)
		}
	} else {						// Agent Mode
		aggqj := qjm.GetAggregatedResources(qj)

		// HeadOfLine logic
		HOLStartTime := time.Now()
		forwarded := false
		// Try to forward to eventQueue for at most HeadOfLineHoldingTime
		for !forwarded {
			priorityindex := qj.Status.SystemPriority
			// Support for Non-Preemption
			if !qjm.serverOption.Preemption     { priorityindex = -math.MaxFloat64 }
			// Disable Preemption under DynamicPriority.  Comment out if allow DynamicPriority and Preemption at the same time.
			if qjm.serverOption.DynamicPriority { priorityindex = -math.MaxFloat64 }
			resources := qjm.getAggregatedAvailableResourcesPriority(priorityindex, qj.Name)
			glog.V(2).Infof("[ScheduleNext] XQJ %s with resources %v to be scheduled on aggregated idle resources %v", qj.Name, aggqj, resources)

			if aggqj.LessEqual(resources) && qjm.quotaManager.Fits(qj, aggqj) {
				// qj is ready to go!
				apiQueueJob, e := qjm.queueJobLister.AppWrappers(qj.Namespace).Get(qj.Name)
				// apiQueueJob's ControllerFirstTimestamp is only microsecond level instead of nanosecond level
				if e != nil {
					glog.Errorf("[ScheduleNext] Unable to get AW %s from API cache &aw=%p Version=%s Status=%+v err=%#v", qj.Name, qj, qj.ResourceVersion, qj.Status, err)
					return
				}
				// make sure qj has the latest information
				if larger(apiQueueJob.ResourceVersion, qj.ResourceVersion) {
					glog.V(10).Infof("[ScheduleNext] %s found more recent copy from cache          &qj=%p          qj=%+v", qj.Name, qj, qj)
					glog.V(10).Infof("[ScheduleNext] %s found more recent copy from cache &apiQueueJob=%p apiQueueJob=%+v", apiQueueJob.Name, apiQueueJob, apiQueueJob)
					apiQueueJob.DeepCopyInto(qj)
				}
				desired := int32(0)
				for i, ar := range qj.Spec.AggrResources.Items {
					desired += ar.Replicas
					qj.Spec.AggrResources.Items[i].AllocatedReplicas = ar.Replicas
				}
				qj.Status.CanRun = true
				qj.Status.FilterIgnore = true // update CanRun & Spec.  no need to trigger event
<<<<<<< HEAD
				qjm.updateEtcd(qj, "ScheduleNext - setCanRun")
				// add to eventQueue for dispatching to Etcd
				if err := qjm.eventQueue.Add(qj); err != nil { // unsuccessful add to eventQueue, add back to activeQ
					glog.Errorf("[ScheduleNext] Fail to add %s to eventQueue, activeQ.Add_toSchedulingQueue &qj=%p Version=%s Status=%+v err=%#v", qj.Name, qj, qj.ResourceVersion, qj.Status, err)
					qjm.qjqueue.MoveToActiveQueueIfExists(qj)
				} else { // successful add to eventQueue, remove from qjqueue
					if qjm.qjqueue.IfExist(qj) {
						glog.V(10).Infof("[ScheduleNext] AppWrapper %s will be deleted from priority queue and sent to event queue", qj.Name)
					}
					qjm.qjqueue.Delete(qj)
					forwarded = true
					glog.V(3).Infof("[ScheduleNext] %s 2Delay=%.6f seconds eventQueue.Add_afterHeadOfLine activeQ=%t, Unsched=%t &qj=%p Version=%s Status=%+v", qj.Name, time.Now().Sub(qj.Status.ControllerFirstTimestamp.Time).Seconds(), qjm.qjqueue.IfExistActiveQ(qj), qjm.qjqueue.IfExistUnschedulableQ(qj), qj, qj.ResourceVersion, qj.Status)
=======
				// Handle k8s watch race condition
				if err := qjm.updateEtcd(qj, "ScheduleNext - setCanRun"); err == nil {
					// add to eventQueue for dispatching to Etcd
					if err = qjm.eventQueue.Add(qj); err != nil { // unsuccessful add to eventQueue, add back to activeQ
						glog.Errorf("[ScheduleNext] Fail to add %s to eventQueue, activeQ.Add_toSchedulingQueue &qj=%p Version=%s Status=%+v err=%#v", qj.Name, qj, qj.ResourceVersion, qj.Status, err)
						qjm.qjqueue.MoveToActiveQueueIfExists(qj)
					} else { // successful add to eventQueue, remove from qjqueue
						qjm.qjqueue.Delete(qj)
						forwarded = true
						glog.V(3).Infof("[ScheduleNext] %s Delay=%.6f seconds eventQueue.Add_afterHeadOfLine activeQ=%t, Unsched=%t &qj=%p Version=%s Status=%+v", qj.Name, time.Now().Sub(qj.Status.ControllerFirstTimestamp.Time).Seconds(), qjm.qjqueue.IfExistActiveQ(qj), qjm.qjqueue.IfExistUnschedulableQ(qj), qj, qj.ResourceVersion, qj.Status)
					}
>>>>>>> cbe11754
				}
			} else { // Not enough free resources to dispatch HOL
				glog.V(3).Infof("[ScheduleNext] HOL Blocking by %s for %s activeQ=%t Unsched=%t &qj=%p Version=%s Status=%+v", qj.Name, time.Now().Sub(HOLStartTime), qjm.qjqueue.IfExistActiveQ(qj), qjm.qjqueue.IfExistUnschedulableQ(qj), qj, qj.ResourceVersion, qj.Status)
			}
			// stop trying to dispatch after HeadOfLineHoldingTime
			if (forwarded || time.Now().After(HOLStartTime.Add(time.Duration(qjm.serverOption.HeadOfLineHoldingTime)*time.Second))) {
				break
			} else { // Try to dispatch again after one second
				time.Sleep(time.Second * 1)
			}
		}
		if !forwarded { // start thread to backoff
			glog.V(3).Infof("[ScheduleNext] HOL backoff %s after waiting for %s activeQ=%t Unsched=%t &qj=%p Version=%s Status=%+v", qj.Name, time.Now().Sub(HOLStartTime), qjm.qjqueue.IfExistActiveQ(qj), qjm.qjqueue.IfExistUnschedulableQ(qj), qj, qj.ResourceVersion, qj.Status)
			go qjm.backoff(qj)
		}
	}
}

// Update AppWrappers in etcd
// todo: This is a current workaround for duplicate message bug.
func (cc *XController) updateEtcd(qj *arbv1.AppWrapper, at string) error {
	qj.Status.Sender = "before "+ at  // set Sender string to indicate code location
	qj.Status.Local  = false          // for Informer FilterFunc to pickup
	if qjj, err := cc.arbclients.ArbV1().AppWrappers(qj.Namespace).Update(qj); err != nil {
		glog.Errorf("[updateEtcd] Failed to update status of AppWrapper %s, namespace: %s at %s err=%v", qj.Name, qj.Namespace, at, err)
		return err
	} else {  // qjj should be the same as qj except with newer ResourceVersion
		qj.ResourceVersion = qjj.ResourceVersion  // update new ResourceVersion from etcd
	}
	glog.V(10).Infof("[updateEtcd] AppWrapperUpdate success %s at %s &qj=%p qj=%+v", qj.Name, at, qj, qj)
	qj.Status.Local  = true           // for Informer FilterFunc to ignore duplicate
	qj.Status.Sender = "after  "+ at  // set Sender string to indicate code location
	return nil
}

func (qjm *XController) backoff(q *arbv1.AppWrapper) {
	q.Status.QueueJobState = arbv1.QueueJobStateRejoining
	q.Status.FilterIgnore = true  // update QueueJobState only, no work needed
	qjm.updateEtcd(q, "backoff - Rejoining")
	qjm.qjqueue.AddUnschedulableIfNotPresent(q)
	glog.V(3).Infof("[backoff] %s move to unschedulableQ before sleep for %d seconds. activeQ=%t Unsched=%t &qj=%p Version=%s Status=%+v", q.Name, qjm.serverOption.BackoffTime, qjm.qjqueue.IfExistActiveQ((q)), qjm.qjqueue.IfExistUnschedulableQ((q)), q, q.ResourceVersion, q.Status)
	time.Sleep(time.Duration(qjm.serverOption.BackoffTime) * time.Second)
	qjm.qjqueue.MoveToActiveQueueIfExists(q)
	q.Status.QueueJobState = arbv1.QueueJobStateQueueing
	q.Status.FilterIgnore = true  // update QueueJobState only, no work needed
	qjm.updateEtcd(q, "backoff - Queueing")
	glog.V(3).Infof("[backoff] %s activeQ.Add after sleep for %d seconds. activeQ=%t Unsched=%t &aw=%p Version=%s Status=%+v", q.Name, qjm.serverOption.BackoffTime, qjm.qjqueue.IfExistActiveQ((q)), qjm.qjqueue.IfExistUnschedulableQ((q)), q, q.ResourceVersion, q.Status)
}

// Run start AppWrapper Controller
func (cc *XController) Run(stopCh chan struct{}) {
	// initialized
	createAppWrapperKind(cc.config)

	go cc.queueJobInformer.Informer().Run(stopCh)

	go cc.qjobResControls[arbv1.ResourceTypePod].Run(stopCh)
	go cc.qjobResControls[arbv1.ResourceTypeService].Run(stopCh)
	go cc.qjobResControls[arbv1.ResourceTypeDeployment].Run(stopCh)
	go cc.qjobResControls[arbv1.ResourceTypeStatefulSet].Run(stopCh)
	go cc.qjobResControls[arbv1.ResourceTypePersistentVolume].Run(stopCh)
	go cc.qjobResControls[arbv1.ResourceTypePersistentVolumeClaim].Run(stopCh)
	go cc.qjobResControls[arbv1.ResourceTypeNamespace].Run(stopCh)
	go cc.qjobResControls[arbv1.ResourceTypeConfigMap].Run(stopCh)
	go cc.qjobResControls[arbv1.ResourceTypeSecret].Run(stopCh)
	go cc.qjobResControls[arbv1.ResourceTypeNetworkPolicy].Run(stopCh)

	cache.WaitForCacheSync(stopCh, cc.queueJobSynced)

	// update snapshot of ClientStateCache every second
	cc.cache.Run(stopCh)

	// go wait.Until(cc.ScheduleNext, 2*time.Second, stopCh)
	go wait.Until(cc.ScheduleNext, 0, stopCh)
	// start preempt thread based on preemption of pods

	// TODO - scheduleNext...Job....
	// start preempt thread based on preemption of pods
	go wait.Until(cc.PreemptQueueJobs, 60*time.Second, stopCh)

	// This thread is used as a heartbeat to calculate runtime spec in the status
	go wait.Until(cc.UpdateQueueJobs, 5*time.Second, stopCh)

	if cc.isDispatcher {
		go wait.Until(cc.UpdateAgent, 2*time.Second, stopCh)			// In the Agent?
		for _, jobClusterAgent := range cc.agentMap {
			go jobClusterAgent.Run(stopCh)
		}
		go wait.Until(cc.agentEventQueueWorker, time.Second, stopCh)		// Update Agent Worker
	}

	// go wait.Until(cc.worker, time.Second, stopCh)
	go wait.Until(cc.worker, 0, stopCh)
}

func (qjm *XController) UpdateAgent() {
	glog.V(3).Infof("[Controller] Update AggrResources for All Agents\n")
	for _, jobClusterAgent := range qjm.agentMap {
		jobClusterAgent.UpdateAggrResources()
	}
}

func (qjm *XController) UpdateQueueJobs() {
	firstTime := metav1.NowMicro()
	// retrive queueJobs from local cache.  no guarantee queueJobs contain up-to-date information
	queueJobs, err := qjm.queueJobLister.AppWrappers("").List(labels.Everything())
	if err != nil {
		glog.Errorf("[UpdateQueueJobs] List of queueJobs err=%+v", err)
		return
	}
	for _, newjob := range queueJobs {
		// UpdateQueueJobs can be the first to see a new AppWrapper job, under heavy load
		if newjob.Status.QueueJobState == "" {
			newjob.Status.ControllerFirstTimestamp = firstTime
			newjob.Status.SystemPriority = newjob.Spec.Priority
			newjob.Status.QueueJobState = arbv1.QueueJobStateInit
			glog.V(3).Infof("[UpdateQueueJobs] %s 0Delay=%.6f seconds CreationTimestamp=%s ControllerFirstTimestamp=%s",
				newjob.Name, time.Now().Sub(newjob.Status.ControllerFirstTimestamp.Time).Seconds(), newjob.CreationTimestamp, newjob.Status.ControllerFirstTimestamp)
		}
		glog.V(10).Infof("[UpdateQueueJobs] %s: qjqueue=%t &qj=%p Version=%s Status=%+v", newjob.Name, qjm.qjqueue.IfExist(newjob), newjob, newjob.ResourceVersion, newjob.Status)
		// check eventQueue, qjqueue in program sequence to make sure job is not in qjqueue
		if _, exists, _ := qjm.eventQueue.Get(newjob); exists { continue } // do not enqueue if already in eventQueue
		if qjm.qjqueue.IfExist(newjob) { continue } // do not enqueue if already in qjqueue
		err := qjm.eventQueue.AddIfNotPresent(newjob) // add to eventQueue if not in, otherwise, keep position without updating object, as object in eventQueue should be more recent
		if err != nil {
			glog.Errorf("[UpdateQueueJobs] Fail to enqueue %s to eventQueue, ignore.  *Delay=%.6f seconds &qj=%p Version=%s Status=%+v err=%#v", newjob.Name, time.Now().Sub(newjob.Status.ControllerFirstTimestamp.Time).Seconds(), newjob, newjob.ResourceVersion, newjob.Status, err)
		} else {
			glog.V(3).Infof("[UpdateQueueJobs] %s *Delay=%.6f seconds eventQueue.Add_byUpdateQueueJobs &qj=%p Version=%s Status=%+v", newjob.Name, time.Now().Sub(newjob.Status.ControllerFirstTimestamp.Time).Seconds(), newjob, newjob.ResourceVersion, newjob.Status)
		}
  	}
}

func (cc *XController) addQueueJob(obj interface{}) {
	firstTime := metav1.NowMicro()
	qj, ok := obj.(*arbv1.AppWrapper)
	if !ok {
		glog.Errorf("[Informer-addQJ] object is not AppWrapper. object=%+v", obj)
		return
	}
	glog.V(6).Infof("[Informer-addQJ] %s &qj=%p  qj=%+v", qj.Name, qj, qj)
	if qj.Status.QueueJobState == "" {
		qj.Status.ControllerFirstTimestamp = firstTime
		qj.Status.SystemPriority = qj.Spec.Priority
		qj.Status.QueueJobState  = arbv1.QueueJobStateInit
	} else {
		glog.Warningf("[Informer-addQJ] Received and add by the informer for AppWrapper job %s which already has been seen and initialized current state %s with timestamp: %s, elapsed time of %.6f",
						qj.Name, qj.Status.State, qj.Status.ControllerFirstTimestamp, time.Now().Sub(qj.Status.ControllerFirstTimestamp.Time).Seconds())
	}

	glog.V(10).Infof("[Informer-addQJ] %s Delay=%.6f seconds CreationTimestamp=%s ControllerFirstTimestamp=%s",
		qj.Name, time.Now().Sub(qj.Status.ControllerFirstTimestamp.Time).Seconds(), qj.CreationTimestamp, qj.Status.ControllerFirstTimestamp)

	glog.V(4).Infof("[Informer-addQJ] enqueue %s &qj=%p Version=%s Status=%+v", qj.Name, qj, qj.ResourceVersion, qj.Status)
	cc.enqueue(qj)
}

func (cc *XController) updateQueueJob(oldObj, newObj interface{}) {
	newQJ, ok := newObj.(*arbv1.AppWrapper)
	if !ok {
		glog.Errorf("[Informer-updateQJ] new object is not AppWrapper. object=%+v", newObj)
		return
	}
	oldQJ, ok := oldObj.(*arbv1.AppWrapper)
	if !ok {
		glog.Errorf("[Informer-updateQJ] old object is not AppWrapper.  enqueue(newQJ).  oldObj=%+v", oldObj)
		glog.V(4).Infof("[Informer-updateQJ] %s *Delay=%.6f seconds BadOldObject enqueue &newQJ=%p Version=%s Status=%+v", newQJ.Name, time.Now().Sub(newQJ.Status.ControllerFirstTimestamp.Time).Seconds(), newQJ, newQJ.ResourceVersion, newQJ.Status)
		//cc.enqueue(newQJ)
		return
	}
	// AppWrappers may come out of order.  Ignore old ones.
	if (oldQJ.Name == newQJ.Name) && (larger(oldQJ.ResourceVersion, newQJ.ResourceVersion)) {
		glog.V(10).Infof("[Informer-updateQJ] ignore OutOfOrder arrival &oldQJ=%p oldQJ=%+v", oldQJ, oldQJ)
		glog.V(10).Infof("[Informer-updateQJ] ignore OutOfOrder arrival &newQJ=%p newQJ=%+v", newQJ, newQJ)
		return
	}

	if equality.Semantic.DeepEqual(newQJ.Status,oldQJ.Status) {
		glog.V(10).Infof("[Informer-updateQJ] No change to status field of AppWrapper: %s, oldAW=%+v, newAW=%+v ignoring update.", newQJ.Name, oldQJ.Status, newQJ.Status)
	}

	glog.V(3).Infof("[Informer-updateQJ] %s *Delay=%.6f seconds normal enqueue &newAW=%p Version=%s Status=%+v", newQJ.Name, time.Now().Sub(newQJ.Status.ControllerFirstTimestamp.Time).Seconds(), newQJ, newQJ.ResourceVersion, newQJ.Status)
	cc.enqueue(newQJ)
}

// a, b arbitrary length numerical string.  returns true if a larger than b
func larger (a, b string) bool {
	if len(a) > len(b) { return true  } // Longer string is larger
	if len(a) < len(b) { return false } // Longer string is larger
	return a > b // Equal length, lexicographic order
}

func (cc *XController) deleteQueueJob(obj interface{}) {
	qj, ok := obj.(*arbv1.AppWrapper)
	if !ok {
		glog.Errorf("[Informer-deleteQJ] obj is not AppWrapper. obj=%+v", obj)
		return
	}
	current_ts := metav1.NewTime(time.Now())
	glog.V(10).Infof("[Informer-deleteQJ] %s *Delay=%.6f seconds before enqueue &qj=%p Version=%s Status=%+v Deletion Timestame=%+v", qj.Name, time.Now().Sub(qj.Status.ControllerFirstTimestamp.Time).Seconds(), qj, qj.ResourceVersion, qj.Status, qj.GetDeletionTimestamp())
	accessor, err := meta.Accessor(qj)
	if err != nil {
		glog.V(10).Infof("[Informer-deleteQJ] Error obtaining the accessor for AW job: %s", qj.Name)
		qj.SetDeletionTimestamp(&current_ts)
	} else {
		accessor.SetDeletionTimestamp(&current_ts)
	}
	glog.V(3).Infof("[Informer-deleteQJ] %s enqueue deletion, deletion ts = %v", qj.Name, qj.GetDeletionTimestamp())
	cc.enqueue(qj)
}

func (cc *XController) enqueue(obj interface{}) {
	qj, ok := obj.(*arbv1.AppWrapper)
	if !ok {
		glog.Errorf("[enqueue] obj is not AppWrapper. obj=%+v", obj)
		return
	}

	err := cc.eventQueue.Add(qj)  // add to FIFO queue if not in, update object & keep position if already in FIFO queue
	if err != nil {
		glog.Errorf("[enqueue] Fail to enqueue %s to eventQueue, ignore.  *Delay=%.6f seconds &qj=%p Version=%s Status=%+v err=%#v", qj.Name, time.Now().Sub(qj.Status.ControllerFirstTimestamp.Time).Seconds(), qj, qj.ResourceVersion, qj.Status, err)
	} else {
		glog.V(10).Infof("[enqueue] %s *Delay=%.6f seconds eventQueue.Add_byEnqueue &qj=%p Version=%s Status=%+v", qj.Name, time.Now().Sub(qj.Status.ControllerFirstTimestamp.Time).Seconds(), qj, qj.ResourceVersion, qj.Status)
	}
}

func (cc *XController) agentEventQueueWorker() {
	if _, err := cc.agentEventQueue.Pop(func(obj interface{}) error {
		var queuejob *arbv1.AppWrapper
		switch v := obj.(type) {
		case *arbv1.AppWrapper:
			queuejob = v
		default:
			glog.Errorf("Un-supported type of %v", obj)
			return nil
		}

		if queuejob == nil {
			if acc, err := meta.Accessor(obj); err != nil {
				glog.Warningf("Failed to get AppWrapper for %v/%v", acc.GetNamespace(), acc.GetName())
			}

			return nil
		}
		glog.V(3).Infof("[Controller: Dispatcher Mode] XQJ Status Update from AGENT: Name:%s, Status: %+v\n", queuejob.Name, queuejob.Status)


		// sync AppWrapper
		if err := cc.updateQueueJobStatus(queuejob); err != nil {
			glog.Errorf("Failed to sync AppWrapper %s, err %#v", queuejob.Name, err)
			// If any error, requeue it.
			return err
		}

		return nil
	}); err != nil {
		glog.Errorf("Fail to pop item from updateQueue, err %#v", err)
		return
	}
}

func (cc *XController) updateQueueJobStatus(queueJobFromAgent *arbv1.AppWrapper) error {
	queueJobInEtcd, err := cc.queueJobLister.AppWrappers(queueJobFromAgent.Namespace).Get(queueJobFromAgent.Name)
	if err != nil {
		if apierrors.IsNotFound(err) {
			if (cc.isDispatcher) {
				cc.Cleanup(queueJobFromAgent)
				cc.qjqueue.Delete(queueJobFromAgent)
			}
			return nil
		}
		return err
	}
	if(len(queueJobFromAgent.Status.State)==0 || queueJobInEtcd.Status.State == queueJobFromAgent.Status.State) {
		return nil
	}
	new_flag := queueJobFromAgent.Status.State
	queueJobInEtcd.Status.State = new_flag
	_, err = cc.arbclients.ArbV1().AppWrappers(queueJobInEtcd.Namespace).Update(queueJobInEtcd)
	if err != nil {
		return err
	}
	return nil
}


func (cc *XController) worker() {
	if _, err := cc.eventQueue.Pop(func(obj interface{}) error {
		var queuejob *arbv1.AppWrapper
		switch v := obj.(type) {
		case *arbv1.AppWrapper:
			queuejob = v
		default:
			glog.Errorf("[worker] eventQueue.Pop un-supported type. obj=%+v", obj)
			return nil
		}
		glog.V(10).Infof("[worker] %s *Delay=%.6f seconds eventQueue.Pop_begin &newQJ=%p Version=%s Status=%+v", queuejob.Name, time.Now().Sub(queuejob.Status.ControllerFirstTimestamp.Time).Seconds(), queuejob, queuejob.ResourceVersion, queuejob.Status)

		if queuejob == nil {
			if acc, err := meta.Accessor(obj); err != nil {
				glog.Warningf("[worker] Failed to get AppWrapper for %v/%v", acc.GetNamespace(), acc.GetName())
			}

			return nil
		}
		// sync AppWrapper
		if err := cc.syncQueueJob(queuejob); err != nil {
			glog.Warningf("[worker] Failed to sync AppWrapper %s, err %#v", queuejob.Name, err)
			// If any error, requeue it.
			return err
		}

		glog.V(10).Infof("[worker] Ending %s Delay=%.6f seconds &newAW=%p Version=%s Status=%+v", queuejob.Name, time.Now().Sub(queuejob.Status.ControllerFirstTimestamp.Time).Seconds(), queuejob, queuejob.ResourceVersion, queuejob.Status)
		return nil
	}); err != nil {
		glog.Errorf("[worker] Fail to pop item from eventQueue, err %#v", err)
		return
	}
}

func (cc *XController) syncQueueJob(qj *arbv1.AppWrapper) error {
	cacheAWJob, err := cc.queueJobLister.AppWrappers(qj.Namespace).Get(qj.Name)
	// cacheAWJob's ControllerFirstTimestamp is only microsecond level instead of nanosecond level
	if err != nil {
		glog.V(10).Infof("[worker-syncQJ] AppWrapper %s not found in cache: info=%+v", qj.Name, err)
		// Implicit detection of deletion
		if apierrors.IsNotFound(err) {
			//if (cc.isDispatcher) {
				cc.Cleanup(qj)
				cc.qjqueue.Delete(qj)
			//}
			return nil
		}
		return err
	}
	// make sure qj has the latest information
	if larger(cacheAWJob.ResourceVersion, qj.ResourceVersion) {
		glog.V(10).Infof("[worker-syncQJ] %s found more recent copy from cache       &qj=%p       qj=%+v", qj.Name, qj, qj)
		glog.V(10).Infof("[worker-syncQJ] %s found more recent copy from cache &cacheAWJob=%p cacheAWJob=%+v", cacheAWJob.Name, cacheAWJob, cacheAWJob)
		cacheAWJob.DeepCopyInto(qj)
	}

	// If it is Agent (not a dispatcher), update pod information
	if(!cc.isDispatcher) {
		// we call sync for each controller
		// update pods running, pending,...
		err := cc.qjobResControls[arbv1.ResourceTypePod].UpdateQueueJobStatus(qj)
		if err != nil {
			glog.Errorf("[worker-syncQJ] Error updating pod status counts for AppWrapper job: %s, err=%+v", qj.Name, err)
		}

		if (qj.Status.Running > 0) {  // set QueueJobStateRunning if at least one resource running
			qj.Status.QueueJobState = arbv1.QueueJobStateRunning
			qj.Status.FilterIgnore = true  // Update QueueJobStateRunning
			err := cc.updateEtcd(qj, "syncQueueJob - setRunning")
			if err != nil {
				glog.Errorf("[worker-syncQJ] Error updating state for AppWrapper job: %s, err=%+v", qj.Name, err)
			}
		}
	}

	return cc.manageQueueJob(qj)
	//return cc.manageQueueJob(cacheAWJob)
}

// manageQueueJob is the core method responsible for managing the number of running
// pods according to what is specified in the job.Spec.
// Does NOT modify <activePods>.
func (cc *XController) manageQueueJob(qj *arbv1.AppWrapper) error {
	var err error
	startTime := time.Now()
	defer func() {
		glog.V(10).Infof("[worker-manageQJ] Ending %s manageQJ time=%s &qj=%p Version=%s Status=%+v", qj.Name, time.Now().Sub(startTime), qj, qj.ResourceVersion, qj.Status)
	}()

	if(!cc.isDispatcher) { // Agent Mode

		if qj.DeletionTimestamp != nil {

			// cleanup resources for running job
			err = cc.Cleanup(qj)
			if err != nil {
				return err
			}
			//empty finalizers and delete the queuejob again
			accessor, err := meta.Accessor(qj)
			if err != nil {
				return err
			}
			accessor.SetFinalizers(nil)

			// we delete the job from the queue if it is there
			cc.qjqueue.Delete(qj)

			return nil
			//var result arbv1.AppWrapper
			//return cc.arbclients.Put().
			//	Namespace(qj.Namespace).Resource(arbv1.QueueJobPlural).
			//	Name(qj.Name).Body(qj).Do().Into(&result)
		}

		// First execution of qj to set Status.State = Enqueued
		if !qj.Status.CanRun && (qj.Status.State != arbv1.AppWrapperStateEnqueued && qj.Status.State != arbv1.AppWrapperStateDeleted) {
			// if there are running resources for this job then delete them because the job was put in
			// pending state...
			glog.V(2).Infof("[Agent Mode] Deleting resources for XQJ %s because it will be preempted (newjob)\n", qj.Name)
			err = cc.Cleanup(qj)
			if err != nil {
				return err
			}

			qj.Status.State = arbv1.AppWrapperStateEnqueued
			//  add qj to qjqueue only when it is not in UnschedulableQ
			if cc.qjqueue.IfExistUnschedulableQ(qj) {
				glog.V(10).Infof("[worker-manageQJ] leaving %s to qjqueue.UnschedulableQ activeQ=%t Unsched=%t &qj=%p Version=%s Status=%+v", qj.Name, cc.qjqueue.IfExistActiveQ(qj), cc.qjqueue.IfExistUnschedulableQ(qj), qj, qj.ResourceVersion, qj.Status)
			} else {
				glog.V(10).Infof("[worker-manageQJ] before add to activeQ %s activeQ=%t Unsched=%t &qj=%p Version=%s Status=%+v", qj.Name, cc.qjqueue.IfExistActiveQ(qj), cc.qjqueue.IfExistUnschedulableQ(qj), qj, qj.ResourceVersion, qj.Status)
				qj.Status.QueueJobState = arbv1.QueueJobStateQueueing
				qj.Status.FilterIgnore = true // Update Queueing status, add to qjqueue for ScheduleNext
				cc.updateEtcd(qj, "manageQueueJob - setQueueing")
				if err = cc.qjqueue.AddIfNotPresent(qj); err != nil {
					glog.Errorf("[worker-manageQJ] Fail to add %s to activeQueue. Back to eventQueue activeQ=%t Unsched=%t &qj=%p Version=%s Status=%+v err=%#v",
						qj.Name, cc.qjqueue.IfExistActiveQ(qj), cc.qjqueue.IfExistUnschedulableQ(qj), qj, qj.ResourceVersion, qj.Status, err)
					cc.enqueue(qj)
				} else {
					glog.V(3).Infof("[worker-manageQJ] %s 1Delay=%.6f seconds activeQ.Add_success activeQ=%t Unsched=%t &qj=%p Version=%s Status=%+v",
						qj.Name, time.Now().Sub(qj.Status.ControllerFirstTimestamp.Time).Seconds(), cc.qjqueue.IfExistActiveQ(qj), cc.qjqueue.IfExistUnschedulableQ(qj), qj, qj.ResourceVersion, qj.Status)
				}
			}
			return nil
		} // End of first execution of qj to add to qjqueue for ScheduleNext

		// add qj to Etcd for dispatch
		if qj.Status.CanRun && qj.Status.State != arbv1.AppWrapperStateActive {
			qj.Status.State = arbv1.AppWrapperStateActive
		// Bugfix to eliminate performance problem of overloading the event queue.}

			if qj.Spec.AggrResources.Items != nil {
				for i := range qj.Spec.AggrResources.Items {
					err := cc.refManager.AddTag(&qj.Spec.AggrResources.Items[i], func() string {
						return strconv.Itoa(i)
					})
					if err != nil {
						return err
					}
				}
			}
			glog.V(3).Infof("[worker-manageQJ] %s 3Delay=%.6f seconds BeforeDispatchingToEtcd Version=%s Status=%+v",
				qj.Name, time.Now().Sub(qj.Status.ControllerFirstTimestamp.Time).Seconds(), qj.ResourceVersion, qj.Status)
			dispatched := true
			for _, ar := range qj.Spec.AggrResources.Items {
				glog.V(10).Infof("[worker-manageQJ] before dispatch [%v].SyncQueueJob %s &qj=%p Version=%s Status=%+v", ar.Type, qj.Name, qj, qj.ResourceVersion, qj.Status)
				// Call Resource Controller of ar.Type to issue REST call to Etcd for resource creation
				err00 := cc.qjobResControls[ar.Type].SyncQueueJob(qj, &ar)
				if err00 != nil {
					glog.V(3).Infof("[worker-manageQJ] Error dispatching job=%s type=%v Status=%+v err=%+v", qj.Name, ar.Type, qj.Status, err00)
					dispatched = false
					break
				}
			}
			// Handle generic resources
			for _, ar := range qj.Spec.AggrResources.GenericItems {
				glog.V(10).Infof("[worker-manageQJ] before dispatch Generic.SyncQueueJob %s &qj=%p Version=%s Status=%+v", qj.Name, qj, qj.ResourceVersion, qj.Status)
				_, err00 := cc.genericresources.SyncQueueJob(qj, &ar)
				if err00 != nil {
					glog.Errorf("[worker-manageQJ] Error dispatching job=%s Status=%+v err=%+v", qj.Name, qj.Status, err00)
					dispatched = false
				}
			}

			if dispatched { // set QueueJobStateRunning if all resources are successfully dispatched
				qj.Status.QueueJobState = arbv1.QueueJobStateDispatched
				glog.V(3).Infof("[worker-manageQJ] %s 4Delay=%.6f seconds AllResourceDispatchedToEtcd Version=%s Status=%+v",
					qj.Name, time.Now().Sub(qj.Status.ControllerFirstTimestamp.Time).Seconds(), qj.ResourceVersion, qj.Status)
			} else {
				qj.Status.State = arbv1.AppWrapperStateFailed
				qj.Status.QueueJobState = arbv1.QueueJobStateFailed
				cc.Cleanup(qj)
			}

			// TODO(k82cn): replaced it with `UpdateStatus`
			qj.Status.FilterIgnore = true  // update State & QueueJobState after dispatch
			if err := cc.updateEtcd(qj, "manageQueueJob - afterEtcdDispatching"); err != nil {
				return err
			}
		} // Bugfix to eliminate performance problem of overloading the event queue.
		// Finish adding qj to Etcd for dispatch

	}	else { 				// Dispatcher Mode

		if qj.DeletionTimestamp != nil {
			// cleanup resources for running job
			err = cc.Cleanup(qj)
			if err != nil {
				return err
			}
			//empty finalizers and delete the queuejob again
			accessor, err := meta.Accessor(qj)
			if err != nil {
				return err
			}
			accessor.SetFinalizers(nil)

			cc.qjqueue.Delete(qj)

			return nil
		}

		if !qj.Status.CanRun && (qj.Status.State != arbv1.AppWrapperStateEnqueued && qj.Status.State != arbv1.AppWrapperStateDeleted) {
			// if there are running resources for this job then delete them because the job was put in
			// pending state...
			glog.V(3).Infof("[worker-manageQJ] Deleting AppWrapper resources because it will be preempted! %s", qj.Name)
			err = cc.Cleanup(qj)
			if err != nil {
				return err
			}

			qj.Status.State = arbv1.AppWrapperStateEnqueued
			if cc.qjqueue.IfExistUnschedulableQ(qj) {
				glog.V(10).Infof("[worker-manageQJ] leaving %s to qjqueue.UnschedulableQ activeQ=%t Unsched=%t &qj=%p Version=%s Status=%+v", qj.Name, cc.qjqueue.IfExistActiveQ(qj), cc.qjqueue.IfExistUnschedulableQ(qj), qj, qj.ResourceVersion, qj.Status)
			} else {
				glog.V(10).Infof("[worker-manageQJ] before add to activeQ %s activeQ=%t Unsched=%t &qj=%p Version=%s Status=%+v", qj.Name, cc.qjqueue.IfExistActiveQ(qj), cc.qjqueue.IfExistUnschedulableQ(qj), qj, qj.ResourceVersion, qj.Status)
				qj.Status.QueueJobState = arbv1.QueueJobStateQueueing
				qj.Status.FilterIgnore = true // Update Queueing status, add to qjqueue for ScheduleNext
				cc.updateEtcd(qj, "manageQueueJob - setQueueing")
				if err = cc.qjqueue.AddIfNotPresent(qj); err != nil {
					glog.Errorf("[worker-manageQJ] Fail to add %s to activeQueue. Back to eventQueue activeQ=%t Unsched=%t &qj=%p Version=%s Status=%+v err=%#v",
						qj.Name, cc.qjqueue.IfExistActiveQ(qj), cc.qjqueue.IfExistUnschedulableQ(qj), qj, qj.ResourceVersion, qj.Status, err)
					cc.enqueue(qj)
				} else {
					glog.V(4).Infof("[worker-manageQJ] %s 1Delay=%.6f seconds activeQ.Add_success activeQ=%t Unsched=%t &qj=%p Version=%s Status=%+v",
						qj.Name, time.Now().Sub(qj.Status.ControllerFirstTimestamp.Time).Seconds(), cc.qjqueue.IfExistActiveQ(qj), cc.qjqueue.IfExistUnschedulableQ(qj), qj, qj.ResourceVersion, qj.Status)
				}
			}

			//_, err = cc.arbclients.ArbV1().AppWrappers(qj.Namespace).Update(qj)
			//if err != nil {
			//	return err
			//}
			return nil
		}

		// if !qj.Status.CanRun && qj.Status.State == arbv1.QueueJobStateEnqueued {
		if !qj.Status.CanRun && qj.Status.State == arbv1.AppWrapperStateEnqueued {
			cc.qjqueue.AddIfNotPresent(qj)
			return nil
		}

		if qj.Status.CanRun && !qj.Status.IsDispatched{
			if glog.V(10) {
				current_time:=time.Now()
				glog.V(10).Infof("[worker-manageQJ] XQJ %s has Overhead Before Dispatching: %s", qj.Name,current_time.Sub(qj.CreationTimestamp.Time))
				glog.V(10).Infof("[TTime] %s, %s: WorkerBeforeDispatch", qj.Name, time.Now().Sub(qj.CreationTimestamp.Time))
		  	}


			queuejobKey, _ := GetQueueJobKey(qj)
			// agentId:=cc.dispatchMap[queuejobKey]
			// if agentId!=nil {
			if agentId, ok:=cc.dispatchMap[queuejobKey]; ok {
				glog.V(10).Infof("[Dispatcher Controller] Dispatched AppWrapper %s to Agent ID: %s." , qj.Name, agentId)
				cc.agentMap[agentId].CreateJob(qj)
				qj.Status.IsDispatched = true
			} else {
				glog.Errorf("[Dispatcher Controller] AppWrapper %s not found in dispatcher mapping." , qj.Name)
			}
			if glog.V(10) {
			current_time:=time.Now()
			glog.V(10).Infof("[Dispatcher Controller] XQJ %s has Overhead After Dispatching: %s", qj.Name,current_time.Sub(qj.CreationTimestamp.Time))
			glog.V(10).Infof("[TTime] %s, %s: WorkerAfterDispatch", qj.Name, time.Now().Sub(qj.CreationTimestamp.Time))
			}
			if _, err := cc.arbclients.ArbV1().AppWrappers(qj.Namespace).Update(qj); err != nil {
				glog.Errorf("Failed to update status of AppWrapper %v/%v: %v",
					qj.Namespace, qj.Name, err)
				return err
			}
		}

	}
	return err
}

//Cleanup function
func (cc *XController) Cleanup(queuejob *arbv1.AppWrapper) error {
	glog.V(3).Infof("[Cleanup] begin AppWrapper %s Version=%s Status=%+v\n", queuejob.Name, queuejob.ResourceVersion, queuejob.Status)

	if !cc.isDispatcher {
		if queuejob.Spec.AggrResources.Items != nil {
			// we call clean-up for each controller
			for _, ar := range queuejob.Spec.AggrResources.Items {
				cc.qjobResControls[ar.Type].Cleanup(queuejob, &ar)
			}
		}
	} else {
		// glog.Infof("[Dispatcher] Cleanup: State=%s\n", queuejob.Status.State)
		if queuejob.Status.CanRun && queuejob.Status.IsDispatched {
			queuejobKey, _:=GetQueueJobKey(queuejob)
			if obj, ok:=cc.dispatchMap[queuejobKey]; ok {
				cc.agentMap[obj].DeleteJob(queuejob)
			}
		}
	}
	cc.quotaManager.Release(queuejob)
	queuejob.Status.Pending      = 0
	queuejob.Status.Running      = 0
	queuejob.Status.Succeeded    = 0
	queuejob.Status.Failed       = 0
	glog.V(3).Infof("[Cleanup] end   AppWrapper %s Version=%s Status=%+v\n", queuejob.Name, queuejob.ResourceVersion, queuejob.Status)

	return nil
}<|MERGE_RESOLUTION|>--- conflicted
+++ resolved
@@ -753,20 +753,6 @@
 				}
 				qj.Status.CanRun = true
 				qj.Status.FilterIgnore = true // update CanRun & Spec.  no need to trigger event
-<<<<<<< HEAD
-				qjm.updateEtcd(qj, "ScheduleNext - setCanRun")
-				// add to eventQueue for dispatching to Etcd
-				if err := qjm.eventQueue.Add(qj); err != nil { // unsuccessful add to eventQueue, add back to activeQ
-					glog.Errorf("[ScheduleNext] Fail to add %s to eventQueue, activeQ.Add_toSchedulingQueue &qj=%p Version=%s Status=%+v err=%#v", qj.Name, qj, qj.ResourceVersion, qj.Status, err)
-					qjm.qjqueue.MoveToActiveQueueIfExists(qj)
-				} else { // successful add to eventQueue, remove from qjqueue
-					if qjm.qjqueue.IfExist(qj) {
-						glog.V(10).Infof("[ScheduleNext] AppWrapper %s will be deleted from priority queue and sent to event queue", qj.Name)
-					}
-					qjm.qjqueue.Delete(qj)
-					forwarded = true
-					glog.V(3).Infof("[ScheduleNext] %s 2Delay=%.6f seconds eventQueue.Add_afterHeadOfLine activeQ=%t, Unsched=%t &qj=%p Version=%s Status=%+v", qj.Name, time.Now().Sub(qj.Status.ControllerFirstTimestamp.Time).Seconds(), qjm.qjqueue.IfExistActiveQ(qj), qjm.qjqueue.IfExistUnschedulableQ(qj), qj, qj.ResourceVersion, qj.Status)
-=======
 				// Handle k8s watch race condition
 				if err := qjm.updateEtcd(qj, "ScheduleNext - setCanRun"); err == nil {
 					// add to eventQueue for dispatching to Etcd
@@ -776,9 +762,8 @@
 					} else { // successful add to eventQueue, remove from qjqueue
 						qjm.qjqueue.Delete(qj)
 						forwarded = true
-						glog.V(3).Infof("[ScheduleNext] %s Delay=%.6f seconds eventQueue.Add_afterHeadOfLine activeQ=%t, Unsched=%t &qj=%p Version=%s Status=%+v", qj.Name, time.Now().Sub(qj.Status.ControllerFirstTimestamp.Time).Seconds(), qjm.qjqueue.IfExistActiveQ(qj), qjm.qjqueue.IfExistUnschedulableQ(qj), qj, qj.ResourceVersion, qj.Status)
+						glog.V(3).Infof("[ScheduleNext] %s Delay=%.6f seconds eventQueue.Add_afterHeadOfLine activeQ=%t, Unsched=%t &aw=%p Version=%s Status=%+v", qj.Name, time.Now().Sub(qj.Status.ControllerFirstTimestamp.Time).Seconds(), qjm.qjqueue.IfExistActiveQ(qj), qjm.qjqueue.IfExistUnschedulableQ(qj), qj, qj.ResourceVersion, qj.Status)
 					}
->>>>>>> cbe11754
 				}
 			} else { // Not enough free resources to dispatch HOL
 				glog.V(3).Infof("[ScheduleNext] HOL Blocking by %s for %s activeQ=%t Unsched=%t &qj=%p Version=%s Status=%+v", qj.Name, time.Now().Sub(HOLStartTime), qjm.qjqueue.IfExistActiveQ(qj), qjm.qjqueue.IfExistUnschedulableQ(qj), qj, qj.ResourceVersion, qj.Status)
