--- conflicted
+++ resolved
@@ -397,16 +397,12 @@
 			continue
 		}
 		newjob.Status.CanRun = false
-<<<<<<< HEAD
-		if err := qjm.updateEtcd(newjob, "PreemptQueueJobs - CanRun: false"); err != nil {
-=======
 
 		message := fmt.Sprintf("Insufficient number of Running pods, minimum=%d, running=%v.", q.Spec.SchedSpec.MinAvailable, q.Status.Running)
 		cond := GenerateAppWrapperCondition(arbv1.AppWrapperCondPreemptCandidate, v1.ConditionTrue, "MinPodsNotRunning", message)
 		newjob.Status.Conditions = append(newjob.Status.Conditions, cond)
 
-		if _, err := qjm.arbclients.ArbV1().AppWrappers(q.Namespace).Update(newjob); err != nil {
->>>>>>> cc0b3de7
+		if err := qjm.updateEtcd(newjob, "PreemptQueueJobs - CanRun: false"); err != nil {
 			glog.Errorf("Failed to update status of AppWrapper %v/%v: %v",
 				q.Namespace, q.Name, err)
 		}
@@ -804,7 +800,6 @@
 		}
 	}
 
-<<<<<<< HEAD
 	if qj.Status.CanRun {
 		glog.V(10).Infof("[ScheduleNext] AppWrapper job: %s from prioirty queue is already scheduled. Ignoring request: Status=%+v\n", qj.Name, qj.Status)
 		return
@@ -819,13 +814,10 @@
 		return
 	}
 
-	qj.Status.QueueJobState = arbv1.QueueJobStateHeadOfLine
-=======
 	qj.Status.QueueJobState = arbv1.AppWrapperCondHeadOfLine
 	cond := GenerateAppWrapperCondition(arbv1.AppWrapperCondHeadOfLine, v1.ConditionTrue, "FrontOfQueue.", "")
 	qj.Status.Conditions = append(qj.Status.Conditions, cond)
 
->>>>>>> cc0b3de7
 	qj.Status.FilterIgnore = true   // update QueueJobState only
 	qjm.updateEtcd(qj, "ScheduleNext - setHOL")
 	qjm.qjqueue.AddUnschedulableIfNotPresent(qj)  // working on qj, avoid other threads putting it back to activeQ
@@ -837,15 +829,8 @@
 		glog.V(2).Infof("[ScheduleNext] [Agent Mode] Deploy Next QueueJob: %s Status=%+v\n", qj.Name, qj.Status)
 	}
 
-<<<<<<< HEAD
-=======
-	if qj.Status.CanRun {
-		return
-	}
-
 	dispatchFailedReason := "AppWrapperNotRunnable."
 	dispatchFailedMessage := ""
->>>>>>> cc0b3de7
 	if qjm.isDispatcher {			// Dispatcher Mode
 		agentId:=qjm.chooseAgent(qj)
 		if agentId != "" {			// A proper agent is found.
@@ -885,14 +870,9 @@
 			glog.V(10).Infof("[TTime] %s, %s: ScheduleNextAfterEtcd", qj.Name, time.Now().Sub(qj.CreationTimestamp.Time))
 			return
 		} else {
-<<<<<<< HEAD
-			glog.V(2).Infof("[ScheduleNext: Dispatcher Mode] Cannot find an Agent with enough Resources\n")
-			go qjm.backoff(qj)
-=======
 			dispatchFailedMessage = "Cannot find an cluster with enough resources to dispatch AppWrapper."
 			glog.V(2).Infof("[Controller: Dispatcher Mode] %s %s\n", dispatchFailedReason, dispatchFailedMessage)
 			go qjm.backoff(qj, dispatchFailedReason, dispatchFailedMessage)
->>>>>>> cc0b3de7
 		}
 	} else {						// Agent Mode
 		aggqj := qjm.GetAggregatedResources(qj)
@@ -912,7 +892,6 @@
 			glog.V(2).Infof("[ScheduleNext] XQJ %s with resources %v to be scheduled on aggregated idle resources %v", qj.Name, aggqj, resources)
 
 			if aggqj.LessEqual(resources) {
-<<<<<<< HEAD
 				if fits, preemptAWs := qjm.quotaManager.Fits(qj, aggqj,proposedPreemptions); fits {
 					// Set any jobs that are marked for preemption
 					qjm.preemptAWJobs(preemptAWs)
@@ -928,38 +907,6 @@
 						glog.V(10).Infof("[ScheduleNext] %s found more recent copy from cache          &qj=%p          qj=%+v", qj.Name, qj, qj)
 						glog.V(10).Infof("[ScheduleNext] %s found more recent copy from cache &apiQueueJob=%p apiQueueJob=%+v", apiQueueJob.Name, apiQueueJob, apiQueueJob)
 						apiQueueJob.DeepCopyInto(qj)
-=======
-				// qj is ready to go!
-				apiQueueJob, e := qjm.queueJobLister.AppWrappers(qj.Namespace).Get(qj.Name)
-				// apiQueueJob's ControllerFirstTimestamp is only microsecond level instead of nanosecond level
-				if e != nil {
-					glog.Errorf("[ScheduleNext] Unable to get AW %s from API cache &aw=%p Version=%s Status=%+v err=%#v", qj.Name, qj, qj.ResourceVersion, qj.Status, err)
-					return
-				}
-				// make sure qj has the latest information
-				if larger(apiQueueJob.ResourceVersion, qj.ResourceVersion) {
-					glog.V(10).Infof("[ScheduleNext] %s found more recent copy from cache          &qj=%p          qj=%+v", qj.Name, qj, qj)
-					glog.V(10).Infof("[ScheduleNext] %s found more recent copy from cache &apiQueueJob=%p apiQueueJob=%+v", apiQueueJob.Name, apiQueueJob, apiQueueJob)
-					apiQueueJob.DeepCopyInto(qj)
-				}
-				desired := int32(0)
-				for i, ar := range qj.Spec.AggrResources.Items {
-					desired += ar.Replicas
-					qj.Spec.AggrResources.Items[i].AllocatedReplicas = ar.Replicas
-				}
-				qj.Status.CanRun = true
-				qj.Status.FilterIgnore = true // update CanRun & Spec.  no need to trigger event
-				// Handle k8s watch race condition
-				if err := qjm.updateEtcd(qj, "ScheduleNext - setCanRun"); err == nil {
-					// add to eventQueue for dispatching to Etcd
-					if err = qjm.enqueue(qj); err != nil { // unsuccessful add to eventQueue, add back to activeQ
-						glog.Errorf("[ScheduleNext] Fail to add %s to eventQueue, activeQ.Add_toSchedulingQueue &qj=%p Version=%s Status=%+v err=%#v", qj.Name, qj, qj.ResourceVersion, qj.Status, err)
-						qjm.qjqueue.MoveToActiveQueueIfExists(qj)
-					} else { // successful add to eventQueue, remove from qjqueue
-						qjm.qjqueue.Delete(qj)
-						forwarded = true
-						glog.V(3).Infof("[ScheduleNext] %s Delay=%.6f seconds eventQueue.Add_afterHeadOfLine activeQ=%t, Unsched=%t &qj=%p Version=%s Status=%+v", qj.Name, time.Now().Sub(qj.Status.ControllerFirstTimestamp.Time).Seconds(), qjm.qjqueue.IfExistActiveQ(qj), qjm.qjqueue.IfExistUnschedulableQ(qj), qj, qj.ResourceVersion, qj.Status)
->>>>>>> cc0b3de7
 					}
 					desired := int32(0)
 					for i, ar := range qj.Spec.AggrResources.Items {
@@ -984,12 +931,8 @@
 					glog.V(3).Infof("[ScheduleNext] HOL Blocking by %s for %s activeQ=%t Unsched=%t &qj=%p Version=%s Status=%+v due to quota limits", qj.Name, time.Now().Sub(HOLStartTime), qjm.qjqueue.IfExistActiveQ(qj), qjm.qjqueue.IfExistUnschedulableQ(qj), qj, qj.ResourceVersion, qj.Status)
 				}
 			} else { // Not enough free resources to dispatch HOL
-<<<<<<< HEAD
-				glog.V(3).Infof("[ScheduleNext] HOL Blocking by %s for %s activeQ=%t Unsched=%t &qj=%p Version=%s Status=%+v due to resource limits", qj.Name, time.Now().Sub(HOLStartTime), qjm.qjqueue.IfExistActiveQ(qj), qjm.qjqueue.IfExistUnschedulableQ(qj), qj, qj.ResourceVersion, qj.Status)
-=======
 				dispatchFailedMessage = "Insufficient resources to dispatch AppWrapper."
 				glog.V(3).Infof("[ScheduleNext] HOL Blocking by %s for %s activeQ=%t Unsched=%t &qj=%p Version=%s Status=%+v", qj.Name, time.Now().Sub(HOLStartTime), qjm.qjqueue.IfExistActiveQ(qj), qjm.qjqueue.IfExistUnschedulableQ(qj), qj, qj.ResourceVersion, qj.Status)
->>>>>>> cc0b3de7
 			}
 			// stop trying to dispatch after HeadOfLineHoldingTime
 			if (forwarded || time.Now().After(HOLStartTime.Add(time.Duration(qjm.serverOption.HeadOfLineHoldingTime)*time.Second))) {
@@ -1105,11 +1048,7 @@
 		// UpdateQueueJobs can be the first to see a new AppWrapper job, under heavy load
 		if newjob.Status.QueueJobState == "" {
 			newjob.Status.ControllerFirstTimestamp = firstTime
-<<<<<<< HEAD
 			newjob.Status.SystemPriority = float64(newjob.Spec.Priority)
-			newjob.Status.QueueJobState = arbv1.QueueJobStateInit
-=======
-			newjob.Status.SystemPriority = newjob.Spec.Priority
 			newjob.Status.QueueJobState = arbv1.AppWrapperCondInit
 			newjob.Status.Conditions =  []arbv1.AppWrapperCondition{
 				arbv1.AppWrapperCondition{
@@ -1119,7 +1058,6 @@
 					LastTransitionMicroTime: metav1.NowMicro(),
 				},
 			}
->>>>>>> cc0b3de7
 			glog.V(3).Infof("[UpdateQueueJobs] %s 0Delay=%.6f seconds CreationTimestamp=%s ControllerFirstTimestamp=%s",
 				newjob.Name, time.Now().Sub(newjob.Status.ControllerFirstTimestamp.Time).Seconds(), newjob.CreationTimestamp, newjob.Status.ControllerFirstTimestamp)
 		}
@@ -1147,11 +1085,7 @@
 	glog.V(6).Infof("[Informer-addQJ] %s &qj=%p  qj=%+v", qj.Name, qj, qj)
 	if qj.Status.QueueJobState == "" {
 		qj.Status.ControllerFirstTimestamp = firstTime
-<<<<<<< HEAD
 		qj.Status.SystemPriority = float64(qj.Spec.Priority)
-		qj.Status.QueueJobState  = arbv1.QueueJobStateInit
-=======
-		qj.Status.SystemPriority = qj.Spec.Priority
 		qj.Status.QueueJobState  = arbv1.AppWrapperCondInit
 		qj.Status.Conditions =  []arbv1.AppWrapperCondition{
 			arbv1.AppWrapperCondition{
@@ -1161,7 +1095,6 @@
 				LastTransitionMicroTime: metav1.NowMicro(),
 			},
 		}
->>>>>>> cc0b3de7
 	} else {
 		glog.Warningf("[Informer-addQJ] Received and add by the informer for AppWrapper job %s which already has been seen and initialized current state %s with timestamp: %s, elapsed time of %.6f",
 						qj.Name, qj.Status.State, qj.Status.ControllerFirstTimestamp, time.Now().Sub(qj.Status.ControllerFirstTimestamp.Time).Seconds())
@@ -1365,7 +1298,6 @@
 	glog.V(10).Infof("[syncQueueJob] Cache AW %s &qj=%p Version=%s Status=%+v", qj.Name, qj, qj.ResourceVersion, qj.Status)
 
 	// make sure qj has the latest information
-<<<<<<< HEAD
 	if larger(qj.ResourceVersion, qj.ResourceVersion) {
 		glog.V(10).Infof("[syncQueueJob] %s found more recent copy from cache       &qj=%p       qj=%+v", qj.Name, qj, qj)
 		glog.V(10).Infof("[syncQueueJobJ] %s found more recent copy from cache &cacheAWJob=%p cacheAWJob=%+v", cacheAWJob.Name, cacheAWJob, cacheAWJob)
@@ -1378,44 +1310,32 @@
 		//Make a copy first to not update cache object and to use for comparing
 		awNew := qj.DeepCopy()
 		// we call sync to update pods running, pending,...
-		err := cc.qjobResControls[arbv1.ResourceTypePod].UpdateQueueJobStatus(awNew)
-		if err != nil {
-			glog.Errorf("[syncQueueJob] Error updating pod status counts for AppWrapper job: %s, err=%+v", qj.Name, err)
-		}
-		glog.V(10).Infof("[syncQueueJob] AW popped from event queue %s &qj=%p Version=%s Status=%+v", awNew.Name, awNew, awNew.ResourceVersion, awNew.Status)
-
-		if ! reflect.DeepEqual(awNew.Status, qj.Status) {
-			podPhaseChanges = true
-			// Using DeepCopy before DeepCopyInto as it seems that DeepCopyInto does not alloc a new memory object
-			awNewStatus := awNew.Status.DeepCopy()
-			awNewStatus.DeepCopyInto(&qj.Status)
-			//awNew.Status.DeepCopy().DeepCopyInto(&qj.Status)
-			glog.V(10).Infof("[syncQueueJob] AW pod phase change(s) detected %s &eventqueueaw=%p eventqueueawVersion=%s eventqueueawStatus=%+v; &newaw=%p newawVersion=%s newawStatus=%+v",
-				qj.Name, qj, qj.ResourceVersion, qj.Status, awNew, awNew.ResourceVersion, awNew.Status)
-=======
-	if larger(queueJob.ResourceVersion, qj.ResourceVersion) {
-		glog.V(10).Infof("[worker-syncQJ] %s found more recent copy from cache       &qj=%p       qj=%+v", qj.Name, qj, qj)
-		glog.V(10).Infof("[worker-syncQJ] %s found more recent copy from cache &queueJob=%p queueJob=%+v", queueJob.Name, queueJob, queueJob)
-
-		queueJob.DeepCopyInto(qj)
-	}
-
-	// If it is Agent (not a dispatcher), update pod information
-	if(!cc.isDispatcher){
-		// we call sync for each controller
-		// update pods running, pending,...
 		if (qj.Status.State == arbv1.AppWrapperStateActive) {
-			cc.qjobResControls[arbv1.ResourceTypePod].UpdateQueueJobStatus(qj)
+			err := cc.qjobResControls[arbv1.ResourceTypePod].UpdateQueueJobStatus(awNew)
+			if err != nil {
+				glog.Errorf("[syncQueueJob] Error updating pod status counts for AppWrapper job: %s, err=%+v", qj.Name, err)
+			}
+			glog.V(10).Infof("[syncQueueJob] AW popped from event queue %s &qj=%p Version=%s Status=%+v", awNew.Name, awNew, awNew.ResourceVersion, awNew.Status)
 
 			// Update etcd conditions if AppWrapper Job has at least 1 running pod and transitioning from dispatched to running.
-			if (qj.Status.QueueJobState != arbv1.AppWrapperCondRunning ) && (qj.Status.Running > 0) {
-				qj.Status.QueueJobState = arbv1.AppWrapperCondRunning
+			if (awNew.Status.QueueJobState != arbv1.AppWrapperCondRunning ) && (awNew.Status.Running > 0) {
+				awNew.Status.QueueJobState = arbv1.AppWrapperCondRunning
 				cond := GenerateAppWrapperCondition(arbv1.AppWrapperCondRunning, v1.ConditionTrue, "PodsRunning", "")
-				qj.Status.Conditions = append(qj.Status.Conditions, cond)
-				qj.Status.FilterIgnore = true  // Update AppWrapperCondRunning
-				cc.updateEtcd(qj, "[syncQueueJob] setRunning")
-			}
->>>>>>> cc0b3de7
+				awNew.Status.Conditions = append(awNew.Status.Conditions, cond)
+				awNew.Status.FilterIgnore = true  // Update AppWrapperCondRunning
+				cc.updateEtcd(awNew, "[syncQueueJob] setRunning")
+			}
+
+			//For debugging?
+			if ! reflect.DeepEqual(awNew.Status, qj.Status) {
+				podPhaseChanges = true
+				// Using DeepCopy before DeepCopyInto as it seems that DeepCopyInto does not alloc a new memory object
+				awNewStatus := awNew.Status.DeepCopy()
+				awNewStatus.DeepCopyInto(&qj.Status)
+				//awNew.Status.DeepCopy().DeepCopyInto(&qj.Status)
+				glog.V(10).Infof("[syncQueueJob] AW pod phase change(s) detected %s &eventqueueaw=%p eventqueueawVersion=%s eventqueueawStatus=%+v; &newaw=%p newawVersion=%s newawStatus=%+v",
+					qj.Name, qj, qj.ResourceVersion, qj.Status, awNew, awNew.ResourceVersion, awNew.Status)
+			}
 		}
 	}
 
@@ -1476,15 +1396,11 @@
 			if cc.qjqueue.IfExistUnschedulableQ(qj) {
 				glog.V(10).Infof("[worker-manageQJ] leaving %s to qjqueue.UnschedulableQ activeQ=%t Unsched=%t &qj=%p Version=%s Status=%+v", qj.Name, cc.qjqueue.IfExistActiveQ(qj), cc.qjqueue.IfExistUnschedulableQ(qj), qj, qj.ResourceVersion, qj.Status)
 			} else {
-<<<<<<< HEAD
-				qj.Status.QueueJobState = arbv1.QueueJobStateQueueing
-=======
 				glog.V(10).Infof("[worker-manageQJ] before add to activeQ %s activeQ=%t Unsched=%t &qj=%p Version=%s Status=%+v", qj.Name, cc.qjqueue.IfExistActiveQ(qj), cc.qjqueue.IfExistUnschedulableQ(qj), qj, qj.ResourceVersion, qj.Status)
 				qj.Status.QueueJobState = arbv1.AppWrapperCondQueueing
 				cond := GenerateAppWrapperCondition(arbv1.AppWrapperCondQueueing, v1.ConditionTrue, "AwaitingHeadOfLine", "")
 				qj.Status.Conditions = append(qj.Status.Conditions, cond)
 
->>>>>>> cc0b3de7
 				qj.Status.FilterIgnore = true // Update Queueing status, add to qjqueue for ScheduleNext
 				cc.updateEtcd(qj, "manageQueueJob - setQueueing")
 				glog.V(10).Infof("[worker-manageQJ] before add to activeQ %s activeQ=%t Unsched=%t &qj=%p Version=%s Status=%+v", qj.Name, cc.qjqueue.IfExistActiveQ(qj), cc.qjqueue.IfExistUnschedulableQ(qj), qj, qj.ResourceVersion, qj.Status)
@@ -1607,7 +1523,7 @@
 				glog.V(10).Infof("[worker-manageQJ] leaving %s to qjqueue.UnschedulableQ activeQ=%t Unsched=%t &qj=%p Version=%s Status=%+v", qj.Name, cc.qjqueue.IfExistActiveQ(qj), cc.qjqueue.IfExistUnschedulableQ(qj), qj, qj.ResourceVersion, qj.Status)
 			} else {
 				glog.V(10).Infof("[worker-manageQJ] before add to activeQ %s activeQ=%t Unsched=%t &qj=%p Version=%s Status=%+v", qj.Name, cc.qjqueue.IfExistActiveQ(qj), cc.qjqueue.IfExistUnschedulableQ(qj), qj, qj.ResourceVersion, qj.Status)
-				qj.Status.QueueJobState = arbv1.QueueJobStateQueueing
+				qj.Status.QueueJobState = arbv1.AppWrapperCondQueueing
 				qj.Status.FilterIgnore = true // Update Queueing status, add to qjqueue for ScheduleNext
 				cc.updateEtcd(qj, "manageQueueJob - setQueueing")
 				if err = cc.qjqueue.AddIfNotPresent(qj); err != nil {
