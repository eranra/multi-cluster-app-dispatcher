# Multi-Cluster-App-Dispatcher Controller Build Instructions

This document will show how to build the `Multi-Cluster-App-Dispatcher` (`MCAD`) Kubernetes Controller that operates on an `AppWrapper` kubernetes custom resource definition. Instructions are for the [main](https://github.com/project-codeflare/multi-cluster-app-dispatcher/tree/main) branch.

## 1. Pre-condition

### Docker Environment

To build `Multi-Cluster-App-Dispatcher`, a running Docker environment must be available. Here is a document on [Getting Started with Docker](https://www.docker.com/get-started). Podman image builds are also supported.

### Clone Multi-Cluster-App-Dispatcher Git Repo

Clone this repo in your local environment:

__Option 1__: Clone this github project to your local machine via HTTPS

```bash
$ git clone https://github.com/project-codeflare/multi-cluster-app-dispatcher.git
Cloning into 'multi-cluster-app-dispatcher'...
Checking connectivity... done.
Checking out files: 100% (####/####), done.
$
```

__Option 2__: Clone this github project to your local machine via SSH

```bash
$ git clone git@github.com:project-codeflare/multi-cluster-app-dispatcher.git
Cloning into 'multi-cluster-app-dispatcher'...
Checking connectivity... done.
Checking out files: 100% (####/####), done.
$
```

### Additional software needed

To build the controller and to run the end to end tests locally you will need to have the following software installed:

* `Go` (version 1.18)
* `kind` (version 0.18)
* `kubectl`
* `helm` - version 3.0 or later
* `make`

On MacOS you will need to have `readlink` executable installed (`brew install coreutils`)

## 2. Building the Multi-Cluster-App-Deployer Controller

### Build the Executable

From the root directory of the repository, you may build only the executable, or you can build the image directly.

To to build the executable, execute:

```bash
#build for linux OS and for use inside docker image
multi-cluster-app-dispatcher $ make mcad-controller
...
mkdir -p _output/bin
Compiling controller
CGO_ENABLED=0 go build -o _output/bin/mcad-controller ./cmd/kar-controllers/
```

Ensure the executable `mcad-controllers` are created in the target output directory:
<<<<<<< HEAD
=======

```bash
multi-cluster-app-dispatcher $ ls _output/bin 
mcad-controller
```

If you want pass additional args to the `go build`, define add them to the `GO_BUILD_ARGS` environment variable. This feature is useful if you want to compile the executable with the race condition detector turned on. To turn on the the race detector in your executable, execute:

```bash
make mcad-controller GO_BUILD_ARGS=-race
mkdir -p _output/bin
Compiling controller with build arguments: '-race'
go build -race -o _output/bin/mcad-controller ./cmd/kar-controllers/
```
>>>>>>> 28fe1f4f

```bash
multi-cluster-app-dispatcher $ ls _output/bin 
mcad-controller
```

<<<<<<< HEAD
If you want pass additional args to the `go build`, define add them to the `GO_BUILD_ARGS` environment variable. This feature is useful if you want to compile the executable with the race condition detector turned on. To turn on the the race detector in your executable, execute:

```bash
make mcad-controller GO_BUILD_ARGS=-race
mkdir -p _output/bin
Compiling controller with build arguments: '-race'
go build -race -o _output/bin/mcad-controller ./cmd/kar-controllers/
```

### Build the Multi Cluster App Dispatcher Image

If you want to run the end to end tests locally, you will need to have the docker daemon running on your workstation, and build the image using docker. Images can also be build using podman for deployment of the MCAD controller on remote clusters.

From the root directory of the repository:

=======
>>>>>>> 28fe1f4f
If you want to run the end to end tests locally, you will need to have the docker daemon running on your workstation, and build the image using docker. Images can also be build using podman for deployment of the MCAD controller on remote clusters.

From the root directory of the repository:

```bash
# With docker daemon running
multi-cluster-app-dispatcher % make images
....
make images
"---"
"MAKE GLOBAL VARIABLES:"
"  "BIN_DIR="_output/bin"
"  "GIT_BRANCH="main"
"  "RELEASE_VER="v1.29.57"
"  "TAG="main-v1.29.57"
"  "GO_BUILD_ARGS=""
"---"
# Check for invalid tag name
t=main-v1.29.57 && [ ${#t} -le 128 ] || { echo "Target name $t has 128 or more chars"; false; }
List executable directory
repo id: 
branch: main
Build the docker image
docker build --quiet --no-cache --tag mcad-controller:main-v1.29.57 -f XXXXXX/multi-cluster-app-dispatcher/Dockerfile  XXXXX/multi-cluster-app-dispatcher

#Using podman
make images-podman
....
# output from a main branch, MacOS build, local file names replaced with XXXXXXXXXX
"---"
"MAKE GLOBAL VARIABLES:"
"  "BIN_DIR="_output/bin"
"  "GIT_BRANCH="main"
"  "RELEASE_VER="v1.29.57"
"  "TAG="main-v1.29.57"
"  "GO_BUILD_ARGS=""
"---"
# Check for invalid tag name
t=main-v1.29.57 && [ ${#t} -le 128 ] || { echo "Target name $t has 128 or more chars"; false; }
List executable directory
repo id: 
branch: main
Build the docker image
podman build --quiet --no-cache --tag mcad-controller:main-v1.29.57 -f XXXXX/multi-cluster-app-dispatcher/Dockerfile  XXXXX/multi-cluster-app-dispatcher
```

The `GO_BUILD_ARGS` use is also supported by the images builds with either `docker` and `podman`. To turn on the race condition detector in image's executable execute: `make images GO_BUILD_ARGS=-race`

### Push the Multi-Cluster-App-Dispatcher Image to an Image Repository

The following example assumes an available `<repository>/mcad-controller` on [Docker Hub](https://hub.docker.com) and using image version `v1.14`

```bash
docker login
docker push <repository>/mcad-controller:v1.14
```

The same can be done with [Quay](quay.io)

```bash
docker login quay.io
docker push <quay_repository>/mcad-controller:v1.14
```

Refer to [deployment](../deploy/deployment.md) on how to deploy the `multi-cluster-app-dispatcher` as a controller in Kubernetes.

## 3. Running e2e tests locally

When running e2e tests, is recommended you restrict the `docker` daemon [cpu and memory resources](https://docs.docker.com/config/containers/resource_constraints/). The recommended settings are:

* CPU: 2
* Memory: 8 GB

From the root directory of the repository:

```bash
# With docker daemon running
multi-cluster-app-dispatcher % make run-e2e
```<|MERGE_RESOLUTION|>--- conflicted
+++ resolved
@@ -62,8 +62,6 @@
 ```
 
 Ensure the executable `mcad-controllers` are created in the target output directory:
-<<<<<<< HEAD
-=======
 
 ```bash
 multi-cluster-app-dispatcher $ ls _output/bin 
@@ -78,31 +76,9 @@
 Compiling controller with build arguments: '-race'
 go build -race -o _output/bin/mcad-controller ./cmd/kar-controllers/
 ```
->>>>>>> 28fe1f4f
-
-```bash
-multi-cluster-app-dispatcher $ ls _output/bin 
-mcad-controller
-```
-
-<<<<<<< HEAD
-If you want pass additional args to the `go build`, define add them to the `GO_BUILD_ARGS` environment variable. This feature is useful if you want to compile the executable with the race condition detector turned on. To turn on the the race detector in your executable, execute:
-
-```bash
-make mcad-controller GO_BUILD_ARGS=-race
-mkdir -p _output/bin
-Compiling controller with build arguments: '-race'
-go build -race -o _output/bin/mcad-controller ./cmd/kar-controllers/
-```
 
 ### Build the Multi Cluster App Dispatcher Image
 
-If you want to run the end to end tests locally, you will need to have the docker daemon running on your workstation, and build the image using docker. Images can also be build using podman for deployment of the MCAD controller on remote clusters.
-
-From the root directory of the repository:
-
-=======
->>>>>>> 28fe1f4f
 If you want to run the end to end tests locally, you will need to have the docker daemon running on your workstation, and build the image using docker. Images can also be build using podman for deployment of the MCAD controller on remote clusters.
 
 From the root directory of the repository:
