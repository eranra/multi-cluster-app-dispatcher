--- conflicted
+++ resolved
@@ -41,7 +41,6 @@
 export MCAD_IMAGE_PULL_POLICY="${3-Always}"
 export IMAGE_MCAD="${IMAGE_REPOSITORY_MCAD}:${IMAGE_TAG_MCAD}"
 CLUSTER_STARTED="false"
-<<<<<<< HEAD
 export KUTTL_VERSION=0.15.0
 export KUTTL_TEST_OPT="--config ${ROOT_DIR}/kuttl-test.yaml"
 # FOR DEBUGGING
@@ -115,38 +114,12 @@
   fi
 }
 
-=======
-
-function update_test_host {
-  sudo apt-get update && sudo apt-get install -y apt-transport-https curl 
-  curl -s https://packages.cloud.google.com/apt/doc/apt-key.gpg | sudo apt-key add -
-  echo "deb https://apt.kubernetes.io/ kubernetes-xenial main" | sudo tee -a /etc/apt/sources.list.d/kubernetes.list
-  sudo apt-get update
-  # Using older version due to older version of kubernetes cluster"
-  sudo apt-get install -y --allow-unauthenticated kubectl=1.17.0-00
-
-  # Download kind binary (0.6.1)
-  sudo curl -o /usr/local/bin/kind -L https://github.com/kubernetes-sigs/kind/releases/download/v0.11.0/kind-linux-amd64
-  sudo chmod +x /usr/local/bin/kind
-
-  # Installing helm3
-  curl -fsSL -o ${ROOT_DIR}/get_helm.sh https://raw.githubusercontent.com/helm/helm/main/scripts/get-helm-3
-  chmod 700 ${ROOT_DIR}/get_helm.sh
-  ${ROOT_DIR}/get_helm.sh
-  sleep 10
-}
-
->>>>>>> 28fe1f4f
 # check if pre-requizites are installed.
 function check-prerequisites {
   echo "checking prerequisites"
   which kind >/dev/null 2>&1
-<<<<<<< HEAD
   if [ $? -ne 0 ] 
   then
-=======
-  if [ $? -ne 0 ]; then
->>>>>>> 28fe1f4f
     echo "kind not installed, exiting."
     exit 1
   else
@@ -154,17 +127,12 @@
   fi
 
   which kubectl >/dev/null 2>&1
-<<<<<<< HEAD
-  if [ $? -ne 0 ]
-  then
-=======
-  if [ $? -ne 0 ]; then
->>>>>>> 28fe1f4f
+  if [ $? -ne 0 ]
+  then
     echo "kubectl not installed, exiting."
     exit 1
   else
     echo -n "found kubectl, " && kubectl version 
-<<<<<<< HEAD
   fi
   kubectl kuttl version >/dev/null 2>&1
   if [ $? -ne 0 ]
@@ -173,8 +141,6 @@
     exit 1
   else
     echo -n "found kuttl plugin for kubectl, " && kubectl kuttl version
-=======
->>>>>>> 28fe1f4f
   fi
   
   if [[ $IMAGE_REPOSITORY_MCAD == "" ]]
@@ -187,10 +153,6 @@
     exit 1
   else
     echo "end to end test with ${IMAGE_MCAD}."
-<<<<<<< HEAD
-    echo "end to end test with ${IMAGE_MCAD}."
-=======
->>>>>>> 28fe1f4f
   fi
   
   which helm >/dev/null 2>&1
@@ -202,7 +164,6 @@
     echo -n "found helm, " && helm version --short
   fi  
 
-<<<<<<< HEAD
   
   which helm >/dev/null 2>&1
   if [ $? -ne 0 ]
@@ -213,8 +174,6 @@
     echo -n "found helm, " && helm version --short
   fi  
 
-=======
->>>>>>> 28fe1f4f
 }
 
 function kind-up-cluster {
@@ -226,7 +185,6 @@
     exit 1
   fi
   CLUSTER_STARTED="true"
-<<<<<<< HEAD
   if [ $? -ne 0 ]
   then
     echo "Failed to start kind cluster"
@@ -247,8 +205,6 @@
     echo "Failed to pull ${IMAGE_UBUNTU_LATEST}"
     exit 1
   fi
-=======
->>>>>>> 28fe1f4f
 
   docker pull ${IMAGE_ECHOSERVER} 
   if [ $? -ne 0 ]
@@ -272,14 +228,11 @@
       echo "Failed to pull ${IMAGE_MCAD}"
       exit 1
     fi
-<<<<<<< HEAD
     if [ $? -ne 0 ]
     then
       echo "Failed to pull ${IMAGE_MCAD}"
       exit 1
     fi
-=======
->>>>>>> 28fe1f4f
   fi
   docker images
 
@@ -292,19 +245,6 @@
       exit 1
     fi
   done 
-<<<<<<< HEAD
-
-  for image in ${IMAGE_ECHOSERVER} ${IMAGE_UBUNTU_LATEST} ${IMAGE_MCAD}
-  do
-    kind load docker-image ${image} ${CLUSTER_CONTEXT}
-    if [ $? -ne 0 ]
-    then
-      echo "Failed to load image ${image} in cluster"
-      exit 1
-    fi
-  done 
-=======
->>>>>>> 28fe1f4f
 }
 
 # clean up
@@ -316,14 +256,6 @@
       echo "Cluster was not started, nothing more to do."
       return
     fi  
-<<<<<<< HEAD
-    if [[ ${CLUSTER_STARTED} == "false" ]]
-    then
-      echo "Cluster was not started, nothing more to do."
-      return
-    fi  
-=======
->>>>>>> 28fe1f4f
 
     echo "Custom Resource Definitions..."
     echo "kubectl get crds"
@@ -366,12 +298,8 @@
       echo "kubectl logs ${mcad_pod} -n kube-system"
       kubectl logs ${mcad_pod} -n kube-system
     fi
-<<<<<<< HEAD
     rm -f kubeconfig
   
-=======
-    rm -rf ${ROOT_DIR}/get_helm.sh
->>>>>>> 28fe1f4f
     if [[ $CLEANUP_CLUSTER == "true" ]]
     then
       kind delete cluster ${CLUSTER_CONTEXT}     
@@ -477,7 +405,6 @@
   kubectl delete namespace test
 }
 
-<<<<<<< HEAD
 function mcad-quota-management-up {
     # start mcad controller
     echo "==========================>>>>> Starting MCAD Controller for Quota Management Testing <<<<<=========================="
@@ -511,34 +438,10 @@
 }
 
 function mcad-quota-management-down {
-=======
-function kube-test-env-up {
-   # Hack to setup for 'go test' call which expects this path.
-    if [ ! -f $HOME/.kube/config ]
-    then
-      echo "'$HOME/.kube/config' not found"
-      exit 1
-    fi
-
-    echo "---"
-    echo "kubectl version"
-    kubectl version
-
-    echo "---"
-    echo "kubectl config current-context"
-    kubectl config current-context
-
-    echo "---"
-    echo "kubectl get nodes"
-    kubectl get nodes -o wide
-
-    echo "Installing Podgroup CRD"
->>>>>>> 28fe1f4f
 
     # Helm chart install name
     local helm_chart_name=$(helm list -n kube-system --short | grep mcad-controller)
 
-<<<<<<< HEAD
     # start mcad controller
     echo "Stopping MCAD Controller for Quota Management Testing..."
     echo "helm delete ${helm_chart_name}"
@@ -551,13 +454,10 @@
 }
 
 function mcad-up {
-=======
->>>>>>> 28fe1f4f
     # start mcad controller
     echo "==========================>>>>> Starting MCAD Controller with No Quota Management Testing <<<<<=========================="
  
     echo "helm install mcad-controller namespace kube-system wait set loglevel=2 set resources.requests.cpu=1000m set resources.requests.memory=1024Mi set resources.limits.cpu=4000m set resources.limits.memory=4096Mi set image.repository=$IMAGE_REPOSITORY_MCAD set image.tag=$IMAGE_TAG_MCAD set image.pullPolicy=$MCAD_IMAGE_PULL_POLICY"
-<<<<<<< HEAD
     helm upgrade  --install mcad-controller ${ROOT_DIR}/deployment/mcad-controller  --namespace kube-system --wait \
                   --set loglevel=${LOG_LEVEL} --set resources.requests.cpu=1000m --set resources.requests.memory=1024Mi \
                   --set resources.limits.cpu=4000m --set resources.limits.memory=4096Mi \
@@ -579,13 +479,6 @@
       exit 1
     fi
 
-=======
-    helm upgrade --install mcad-controller ${ROOT_DIR}/deployment/mcad-controller  --namespace kube-system --wait --set loglevel=${LOG_LEVEL} --set resources.requests.cpu=1000m --set resources.requests.memory=1024Mi --set resources.limits.cpu=4000m --set resources.limits.memory=4096Mi --set configMap.name=mcad-controller-configmap --set configMap.podCreationTimeout='"120000"' --set configMap.quotaEnabled='"false"' --set coscheduler.rbac.apiGroup=scheduling.sigs.k8s.io --set coscheduler.rbac.resource=podgroups --set image.repository=$IMAGE_REPOSITORY_MCAD --set image.tag=$IMAGE_TAG_MCAD --set image.pullPolicy=$MCAD_IMAGE_PULL_POLICY
-
-    sleep 10
-    echo "Listing MCAD Controller Helm Chart and Pod YAML..."
-    helm list
->>>>>>> 28fe1f4f
     mcad_pod=$(kubectl get pods -n kube-system | grep mcad-controller | awk '{print $1}')
     if [[ "$mcad_pod" != "" ]]
     then
@@ -595,7 +488,6 @@
     kubectl get configmap -n kube-system -o yaml mcad-controller-configmap
 }
 
-<<<<<<< HEAD
 function setup-mcad-env {
   echo "==========================>>>>> Setting up MCAD Environment <<<<<=============================="
   echo "kubectl config current-context"
@@ -637,31 +529,6 @@
   echo "---"
   echo "kubectl describe nodes"
   kubectl describe nodes
-=======
-    # This is meant to orchestrate initial cluster configuration such that accounting tests can be consistent
-    echo "---"
-    echo "Orchestrate cluster..."
-    echo "kubectl cordon test-worker"
-    kubectl cordon test-worker
-    a=$(kubectl -n kube-system get pods | grep coredns | cut -d' ' -f1)
-    for b in $a
-    do
-      echo "kubectl -n kube-system delete pod $b"
-      kubectl -n kube-system delete pod $b
-    done
-    echo "kubectl uncordon test-worker"
-    kubectl uncordon test-worker
-    echo "Waiting for pod in the kube-system namespace to become ready"
-    while [[ $(kubectl get pods -n kube-system -o 'jsonpath={..status.conditions[?(@.type=="Ready")].status}' | tr ' ' '\n' | sort -u) != "True" ]]
-    do
-       echo -n "." && sleep 1; 
-    done
-
-    # Show available resources of cluster nodes
-    echo "---"
-    echo "kubectl describe nodes"
-    kubectl describe nodes
->>>>>>> 28fe1f4f
 }
 
 function kuttl-tests {
@@ -680,7 +547,6 @@
 }
 
 trap cleanup EXIT
-<<<<<<< HEAD
 update_test_host
 check-prerequisites 
 kind-up-cluster
@@ -689,20 +555,5 @@
 kuttl-tests
 mcad-quota-management-down
 mcad-up
-=======
-
-#Only run this function if we are running on the test build machinbe,
-#currently  ubuntu 16.04 xenial
-if [ "$(lsb_release -c -s 2>&1 | grep xenial)" == "xenial" ]; then 
-   update_test_host
-fi
-
-check-prerequisites 
-
-kind-up-cluster
-
-kube-test-env-up
-
->>>>>>> 28fe1f4f
 echo "==========================>>>>> Running E2E tests... <<<<<=========================="
 go test ./test/e2e -v -timeout 75m -count=1