--- conflicted
+++ resolved
@@ -304,7 +304,6 @@
 
     echo "Installing Podgroup CRD"
 
-<<<<<<< HEAD
     helm version
 
     # Turn off master taints
@@ -336,11 +335,9 @@
 
 function mcad-up {
     cd $ROOT_DIR/deployment
-=======
     kubectl apply -f https://raw.githubusercontent.com/kubernetes-sigs/scheduler-plugins/277b6bdec18f8a9e9ccd1bfeaf4b66495bfc6f92/config/crd/bases/scheduling.sigs.k8s.io_podgroups.yaml
 
-    cd deployment/mcad-controller
->>>>>>> ce300d94
+    cd $ROOT_DIR/deployment/mcad-controller
 
     # start mcad controller
     echo "Starting MCAD Controller..."
