BIN_DIR=_output/bin
CAT_CMD=$(if $(filter $(OS),Windows_NT),type,cat)
VERSION_FILE=./CONTROLLER_VERSION
RELEASE_VER=v$(shell $(CAT_CMD) $(VERSION_FILE))
CURRENT_DIR=$(shell pwd)
<<<<<<< HEAD
GIT_BRANCH=$(git symbolic-ref --short HEAD 2>&1 | grep -v fatal)
=======
GIT_BRANCH:=$(shell git symbolic-ref --short HEAD 2>&1 | grep -v fatal)
# Reset branch name if this a Travis CI environment
ifneq ($(strip $(TRAVIS_BRANCH)),)
	GIT_BRANCH:=${TRAVIS_BRANCH}
endif

TAG:=$(shell echo "")
# Check for git repository id sent by Travis-CI
ifneq ($(strip $(git_repository_id)),)
	TAG:=${TAG}${git_repository_id}-
endif

# Check for current branch name
ifneq ($(strip $(GIT_BRANCH)),)
	TAG:=${TAG}${GIT_BRANCH}-
endif
TAG:=${TAG}${RELEASE_VER}

.PHONY: print-global-variables
>>>>>>> a144c64b

mcad-controller: init generate-code
	$(info Compiling controller)
	CGO_ENABLED=0 GOARCH=amd64 go build -o ${BIN_DIR}/mcad-controller ./cmd/kar-controllers/

print-global-variables:
	$(info "---")
	$(info "MAKE GLOBAL VARIABLES:")
	$(info "  "BIN_DIR="$(BIN_DIR)")
	$(info "  "GIT_BRANCH="$(GIT_BRANCH)")
	$(info "  "RELEASE_VER="$(RELEASE_VER)")
	$(info "  "TAG="$(TAG)")
	$(info "---")

verify: generate-code
#	hack/verify-gofmt.sh
#	hack/verify-golint.sh
#	hack/verify-gencode.sh

init:
	mkdir -p ${BIN_DIR}

verify-tag-name: print-global-variables
	# Check for invalid tag name
	t=${TAG} && [ $${#t} -le 128 ] || { echo "Target name $$t has 128 or more chars"; false; }

generate-code:
	$(info Compiling deepcopy-gen...)
	go build -o ${BIN_DIR}/deepcopy-gen ./cmd/deepcopy-gen/
	$(info Generating deepcopy...)
	${BIN_DIR}/deepcopy-gen -i ./pkg/apis/controller/v1alpha1/ -O zz_generated.deepcopy 

images: verify-tag-name
	$(info List executable directory)
	$(info repo id: ${git_repository_id})
	$(info branch: ${GIT_BRANCH})
	ls -l ${CURRENT_DIR}/_output/bin
	$(info Build the docker image)
	docker build --quiet --no-cache --tag mcad-controller:${TAG} -f ${CURRENT_DIR}/deployment/Dockerfile.both  ${CURRENT_DIR}/_output/bin

push-images: verify-tag-name
ifeq ($(strip $(dockerhub_repository)),)
	$(info No registry information provide.  To push images to a docker registry please set)
	$(info environment variables: dockerhub_repository, dockerhub_token, and dockerhub_id.  Environment)
	$(info variables do not need to be set for github Travis CICD.)
else
	$(info Log into dockerhub)
	docker login -u ${dockerhub_id} --password ${dockerhub_token}
	$(info Tag the latest image)
	docker tag mcad-controller:${TAG}  ${dockerhub_repository}/mcad-controller:${TAG}
	$(info Push the docker image to registry)
	docker push ${dockerhub_repository}/mcad-controller:${TAG}
endif

run-test:
	$(info Running unit tests...)
	hack/make-rules/test.sh $(WHAT) $(TESTS)

run-e2e: mcad-controller verify-tag-name
ifeq ($(strip $(dockerhub_repository)),)
	echo "Running e2e with MCAD local image: mcad-controller ${TAG} IfNotPresent."
	hack/run-e2e-kind.sh mcad-controller ${TAG} IfNotPresent
else
	echo "Running e2e with MCAD registry image image: ${dockerhub_repository}/mcad-controller ${TAG}."
	hack/run-e2e-kind.sh ${dockerhub_repository}/mcad-controller ${TAG}
endif

coverage:
#	KUBE_COVER=y hack/make-rules/test.sh $(WHAT) $(TESTS)

clean:
	rm -rf _output/
	rm -f mcad-controllers<|MERGE_RESOLUTION|>--- conflicted
+++ resolved
@@ -3,9 +3,6 @@
 VERSION_FILE=./CONTROLLER_VERSION
 RELEASE_VER=v$(shell $(CAT_CMD) $(VERSION_FILE))
 CURRENT_DIR=$(shell pwd)
-<<<<<<< HEAD
-GIT_BRANCH=$(git symbolic-ref --short HEAD 2>&1 | grep -v fatal)
-=======
 GIT_BRANCH:=$(shell git symbolic-ref --short HEAD 2>&1 | grep -v fatal)
 # Reset branch name if this a Travis CI environment
 ifneq ($(strip $(TRAVIS_BRANCH)),)
@@ -25,7 +22,6 @@
 TAG:=${TAG}${RELEASE_VER}
 
 .PHONY: print-global-variables
->>>>>>> a144c64b
 
 mcad-controller: init generate-code
 	$(info Compiling controller)
