# OSX leaves these everywhere on SMB shares
._*

# OSX trash
.DS_Store

# Eclipse files
.classpath
.project
.settings/**

# Files generated by JetBrains IDEs, e.g. IntelliJ IDEA
.idea/
*.iml

# Vscode files
.vscode

# This is where the result of the go build goes
/output*/
/_output*/
/_output

# Emacs save files
*~
\#*\#
.\#*

# Vim-related files
[._]*.s[a-w][a-z]
[._]s[a-w][a-z]
*.un~
Session.vim
.netrwhist

# cscope-related files
cscope.*

# Go test binaries
*.test
/hack/.test-cmd-auth

# JUnit test output from ginkgo e2e tests
/junit*.xml

# Mercurial files
**/.hg
**/.hg*

# Vagrant
.vagrant
network_closure.sh

# Local cluster env variables
/cluster/env.sh

# Compiled binaries in third_party
/third_party/pkg

# Also ignore etcd installed by hack/install-etcd.sh
/third_party/etcd*
/default.etcd

# User cluster configs
.kubeconfig

.tags*

# Version file for dockerized build
.dockerized-kube-version-defs

# Web UI
/www/master/node_modules/
/www/master/npm-debug.log
/www/master/shared/config/development.json

# Karma output
/www/test_out

# precommit temporary directories created by ./hack/verify-generated-docs.sh and ./hack/lib/util.sh
/_tmp/
/doc_tmp/

# Test artifacts produced by Jenkins jobs
/_artifacts/

# Go dependencies installed on Jenkins
/_gopath/

# Config directories created by gcloud and gsutil on Jenkins
/.config/gcloud*/
/.gsutil/

# CoreOS stuff
/cluster/libvirt-coreos/coreos_*.img

# Juju Stuff
/cluster/juju/charms/*
/cluster/juju/bundles/local.yaml

# Downloaded Kubernetes binary release
/kubernetes/

# direnv .envrc files
.envrc

# Downloaded kubernetes binary release tar ball
kubernetes.tar.gz

# generated files in any directory
# TODO(thockin): uncomment this when we stop committing the generated files.

#zz_generated.*

#zz_generated.openapi.go

# make-related metadata
/.make/
# Just in time generated data in the source, should never be commited
/test/e2e/generated/bindata.go

# This file used by some vendor repos (e.g. github.com/go-openapi/...) to store secret variables and should not be ignored
!\.drone\.sec

/bazel-*
*.pyc

# .devcontainer files
.devcontainer
<<<<<<< HEAD

# .devcontainer files
.devcontainer
=======
>>>>>>> 28fe1f4f
<|MERGE_RESOLUTION|>--- conflicted
+++ resolved
@@ -127,9 +127,3 @@
 
 # .devcontainer files
 .devcontainer
-<<<<<<< HEAD
-
-# .devcontainer files
-.devcontainer
-=======
->>>>>>> 28fe1f4f
