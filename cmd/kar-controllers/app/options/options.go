--- conflicted
+++ resolved
@@ -55,11 +55,7 @@
 	HeadOfLineHoldingTime              int
 	QuotaEnabled                       bool // Controller is to evaluate quota per request
 	QuotaRestURL                       string
-<<<<<<< HEAD
 	HealthProbeListenPort				int  
-=======
-	HealthProbeListenAddr              string
->>>>>>> c3bd25c3
 	DispatchResourceReservationTimeout int64
 	MetricsListenPort                  int 
 }
